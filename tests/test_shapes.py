from __future__ import annotations

from inspect import getmembers, isfunction
from typing import Literal, Tuple, Type

import numpy as np
import pytest

import microgen
from microgen.shape import (
    Box,
    Capsule,
    Cylinder,
    Ellipsoid,
    ExtrudedPolygon,
    Polyhedron,
    Sphere,
)


def test_shapes():
    rve = microgen.Rve(dim=1)

    elem = microgen.newGeometry(
        shape="Ellipsoid", param_geom={"a_x": 0.15, "a_y": 0.31, "a_z": 0.4}
    )
    ellipsoid = elem.generate()
    phase = microgen.Phase(shape=ellipsoid)
    phase.centerOfMass
    phase.centerOfMass
    phase.getCenterOfMass(compute=False)
    phase.inertiaMatrix
    phase.inertiaMatrix
    phase.getInertiaMatrix(compute=False)
    phase.solids
    phase.shape
    phase.translate((1, 0, 0))
    phase.translate(np.array([0, 1, 1]))
    phase.rescale(1.5)
    phase.repeat(rve, (1, 2, 1))
    phase.rasterize(rve, [2, 2, 2], phasePerRaster=True)
    phase.rasterize(rve, [2, 2, 2], phasePerRaster=False)

    void_phase = microgen.Phase()
    void_phase.shape
    void_phase.solids

    elem = microgen.newGeometry(shape="Sphere", param_geom={"radius": 0.15})
    elem = microgen.newGeometry(
        shape="Box", param_geom={"dim_x": 0.15, "dim_y": 0.31, "dim_z": 0.4}
    )
    elem = microgen.newGeometry(
        shape="Capsule", param_geom={"height": 0.5, "radius": 0.1}
    )
    elem = microgen.newGeometry(
        shape="Cylinder", param_geom={"height": 0.5, "radius": 0.1}
    )
    elem = microgen.newGeometry(
        shape="ExtrudedPolygon",
        param_geom={"listCorners": [(0, 0), (0, 1), (1, 1), (1, 0)], "height": 0.3},
    )
    dic = microgen.shape.polyhedron.read_obj(
        "examples/BasicShapes/platon/tetrahedron.obj"
    )
    microgen.newGeometry(shape="Polyhedron", param_geom={"dic": dic})

    with pytest.raises(ValueError):
        microgen.newGeometry(shape="fake", param_geom={"fake": 0})


@pytest.mark.parametrize(
    "shape",
    [Box, Capsule, Cylinder, Ellipsoid, ExtrudedPolygon, Polyhedron, Sphere],
)
def test_shape_cad_and_vtk_volume_must_correspond(shape: Type[microgen.BasicGeometry]):
    geom = shape()
    shape_cad = geom.generate()
    shape_vtk = geom.generateVtk()

    volume_cad = shape_cad.Volume()

<<<<<<< HEAD
    microgen.mesh(
        mesh_file="tests/data/compound.step",
        list_phases=raster,
        size=0.03,
        order=1,
        output_file="tests/data/compound.msh",
    )
=======
    assert volume_cad > 0
    assert np.isclose(volume_cad, shape_vtk.volume, rtol=1e-2)
>>>>>>> a5cd0ff1


@pytest.mark.parametrize("type_part", ["lower skeletal", "upper skeletal", "sheet"])
def test_tpms_given_cadquery_vtk_shapes_volume_must_be_equivalent(
    type_part: Literal["sheet", "lower skeletal", "upper skeletal"],
):
    # Arrange
    tpms = microgen.Tpms(
        surface_function=microgen.surface_functions.gyroid,
        density=0.3,
    )

    # Act
    shape_cadquery = tpms.generate(type_part=type_part, smoothing=0, verbose=False)
    shape_vtk = tpms.generateVtk(type_part=type_part)

    # Assert
    assert np.isclose(shape_cadquery.Volume(), np.abs(shape_vtk.volume), rtol=1e-2)


@pytest.mark.parametrize("type_part", ["lower skeletal", "upper skeletal"])
def test_tpms_given_cadquery_vtk_zero_offset_skeletals_volume_must_be_equivalent(
    type_part: Literal["lower skeletal", "upper skeletal"],
):
    # Arrange
    tpms = microgen.Tpms(
        surface_function=microgen.surface_functions.schwarzP,
        offset=0.0,
    )

    # Act
    shape_cadquery = tpms.generate(type_part=type_part, smoothing=0, verbose=False)
    shape_vtk = tpms.generateVtk(type_part=type_part)

    # Assert
    assert np.isclose(shape_cadquery.Volume(), np.abs(shape_vtk.volume), rtol=1e-2)


@pytest.mark.parametrize(
    "surface", [func[0] for func in getmembers(microgen.surface_functions, isfunction)]
)
@pytest.mark.parametrize("repeat_cell", [2, (2, 1, 3)])
@pytest.mark.parametrize("cell_size", [3.0, (0.5, 1.5, 1.0)])
def test_tpms_given_sum_volume_must_be_cube_volume(
    surface: str,
    repeat_cell: int | Tuple[int, int, int],
    cell_size: float | Tuple[float, float, float],
):
    # Arrange
    tpms = microgen.Tpms(
        surface_function=getattr(microgen.surface_functions, surface),
        offset=1.0,
        repeat_cell=repeat_cell,
        cell_size=cell_size,
    )

    # Act
    volume = np.abs(
        tpms.sheet.volume + tpms.lower_skeletal.volume + tpms.upper_skeletal.volume
    )
    cube_volume = np.prod(tpms.repeat_cell) * np.prod(tpms.cell_size)

    # Assert
    assert np.isclose(volume, cube_volume, rtol=1e-2)


@pytest.mark.parametrize(
    "surface", [func[0] for func in getmembers(microgen.surface_functions, isfunction)]
)
@pytest.mark.parametrize("density", [0.3, 0.7])
def test_tpms_given_density_must_match_computed_density(
    surface: str,
    density: float,
):
    # Arrange
    tpms = microgen.Tpms(
        surface_function=getattr(microgen.surface_functions, surface), density=density
    )

    # Act
    computed_density = tpms.generateVtk(type_part="sheet").volume / tpms.grid.volume

    # Assert
    assert np.isclose(computed_density, density, rtol=1e-2)


@pytest.mark.parametrize(
    "coord_sys_tpms", [microgen.CylindricalTpms, microgen.SphericalTpms]
)
def test_tpms_given_coord_system_tpms_volumes_must_be_greater_than_zero_and_lower_than_grid_volume(
    coord_sys_tpms: Type[microgen.Tpms],
):
    tpms = coord_sys_tpms(
        radius=1.0,
        surface_function=microgen.surface_functions.gyroid,
        density=0.2,
    )

    assert 0 < tpms.sheet.extract_surface().volume < np.abs(tpms.grid.volume)
    assert 0 < tpms.lower_skeletal.extract_surface().volume < np.abs(tpms.grid.volume)
    assert 0 < tpms.upper_skeletal.extract_surface().volume < np.abs(tpms.grid.volume)


@pytest.mark.parametrize(
    "coord_sys_tpms,repeat_cell_zero,repeat_cell_max",
    [
        (microgen.CylindricalTpms, (1, 0, 1), (1, 100, 1)),
        (microgen.SphericalTpms, (1, 0, 0), (1, 100, 100)),
    ],
)
def test_tpms_given_zero_and_max_repeat_cell_values_volumes_must_correspond_and_be_between_zero_and_grid_volume(
    coord_sys_tpms: Type[microgen.Tpms],
    repeat_cell_zero: Tuple[int, int, int],
    repeat_cell_max: Tuple[int, int, int],
):
    tpms_repeat_zero = coord_sys_tpms(
        radius=1.0,
        surface_function=microgen.surface_functions.gyroid,
        offset=1.0,
        repeat_cell=repeat_cell_zero,
    )

    tpms_repeat_max = coord_sys_tpms(
        radius=1.0,
        surface_function=microgen.surface_functions.gyroid,
        offset=1.0,
        repeat_cell=repeat_cell_max,
    )

    assert np.abs(tpms_repeat_zero.grid.volume) == np.abs(tpms_repeat_max.grid.volume)

    assert (
        0
        < tpms_repeat_zero.sheet.extract_surface().volume
        == tpms_repeat_max.sheet.extract_surface().volume
        < np.abs(tpms_repeat_zero.grid.volume)
    )
    assert (
        0
        < tpms_repeat_zero.lower_skeletal.extract_surface().volume
        == tpms_repeat_max.lower_skeletal.extract_surface().volume
        < np.abs(tpms_repeat_zero.grid.volume)
    )
    assert (
        0
        < tpms_repeat_zero.upper_skeletal.extract_surface().volume
        == tpms_repeat_max.upper_skeletal.extract_surface().volume
        < np.abs(tpms_repeat_zero.grid.volume)
    )


def test_tpms_given_generate_surface_must_not_be_empty():
    tpms = microgen.Tpms(
        surface_function=microgen.surface_functions.gyroid,
        offset=1.0,
        density=0.2,
    )

    surface = tpms.generate(type_part="surface")
    assert np.any(surface.Vertices())
    assert np.any(surface.Faces())
    assert not surface.Closed()


def test_tpms_given_variable_offset_cadquery_and_vtk_volumes_must_correspond():
    def variable_offset(x: np.ndarray, y: np.ndarray, z: np.ndarray):
        return x + 1.5

    tpms = microgen.Tpms(
        surface_function=microgen.surface_functions.gyroid,
        offset=variable_offset,
    )

    shape_cadquery = tpms.generate(type_part="sheet", smoothing=0, verbose=True)
    shape_vtk = tpms.generateVtk(type_part="sheet")

    assert np.isclose(shape_cadquery.Volume(), np.abs(shape_vtk.volume), rtol=1e-2)


@pytest.mark.parametrize("param", [0.3, 4.0])
def test_tpms_given_variable_offset_out_of_limits_with_cadquery_must_raise_ValueError(
    param: float,
):
    def variable_offset(x: np.ndarray, y: np.ndarray, z: np.ndarray):
        return x + param  # x ∈ [-0.5, 0.5]

    # offset must be in [0, 2 * max(gyroid)]
    tpms = microgen.Tpms(
        surface_function=microgen.surface_functions.gyroid,
        offset=variable_offset,
    )

    with pytest.raises((ValueError, NotImplementedError)):
        tpms.generate(type_part="sheet")


def test_tpms_generate_given_wrong_type_part_parameter_must_raise_ValueError():
    tpms = microgen.Tpms(
        surface_function=microgen.surface_functions.gyroid,
        offset=0.5,
    )
    with pytest.raises(ValueError):
        tpms.generateVtk(type_part="fake")
    with pytest.raises(ValueError):
        tpms.generate(type_part="fake")


def test_tpms_given_wrong_cell_size_parameter_must_raise_ValueError():
    with pytest.raises(ValueError):
        microgen.Tpms(
            surface_function=microgen.surface_functions.gyroid,
            cell_size=(1, 1),
        )


def test_tpms_given_wrong_repeat_cell_parameter_must_raise_ValueError():
    with pytest.raises(ValueError):
        microgen.Tpms(
            surface_function=microgen.surface_functions.gyroid,
            repeat_cell=(1, 1, 1, 1),
        )


def test_tpms_given_wrong_density_parameter_must_raise_ValueError():
    with pytest.raises(ValueError):
        microgen.Tpms(
            surface_function=microgen.surface_functions.gyroid,
            density=0.0,
        )

    with pytest.raises(ValueError):
        microgen.Tpms.offset_from_density(
            surface_function=microgen.surface_functions.gyroid,
            density="fake",
            part_type="sheet",
        )

    with pytest.raises(ValueError):
        microgen.Tpms.offset_from_density(
            surface_function=microgen.surface_functions.gyroid,
            density=1.0,
            part_type="lower skeletal",
        )


@pytest.mark.parametrize("type_part", ["lower skeletal", "upper skeletal", "sheet"])
def test_tpms_given_density_must_generate_tpms_with_correct_volume(type_part: str):
    tpms = microgen.Tpms(
        surface_function=microgen.surface_functions.gyroid,
        density=0.2,
    )

    part = tpms.generateVtk(type_part=type_part)
    assert np.isclose(part.volume, tpms.grid.volume * 0.2, rtol=1e-2)


@pytest.mark.parametrize("part_type", ["lower skeletal", "upper skeletal", "sheet"])
def test_tpms_given_max_density_must_return_corresponding_offset(
    part_type: Literal["sheet", "lower skeletal", "upper skeletal"],
):
    tpms = microgen.Tpms(
        surface_function=microgen.surface_functions.gyroid,
    )

    max_offset = microgen.Tpms.offset_from_density(
        surface_function=microgen.surface_functions.gyroid,
        density="max",
        part_type=part_type,
    )
    expected_max_offset = (
        2.0 * np.max(tpms.grid["surface"]) if part_type == "sheet" else 0.0
    )
    assert max_offset == expected_max_offset


def test_tpms_given_100_percent_sheet_density_must_return_a_cube():
    tpms = microgen.Tpms(
        surface_function=microgen.surface_functions.gyroid,
        density=1.0,
    )

    assert np.isclose(tpms.sheet.volume, tpms.grid.volume, rtol=1.0e-9)


def test_tpms_given_density_must_return_corresponding_offset():
    tpms = microgen.Tpms(
        surface_function=microgen.surface_functions.gyroid,
    )

    offset = microgen.Tpms.offset_from_density(
        surface_function=microgen.surface_functions.gyroid,
        density=0.5,
        part_type="sheet",
    )
    assert 0 < offset < 2.0 * np.max(tpms.grid["surface"])


def test_tpms_given_property_must_return_the_same_value():
    tpms = microgen.Tpms(
        surface_function=microgen.surface_functions.gyroid,
        density=0.2,
    )
    skeletals = tpms.skeletals

    assert tpms.upper_skeletal == skeletals[0]
    assert tpms.lower_skeletal == skeletals[1]
    assert tpms.sheet == tpms.sheet
    assert tpms.generateVtk(type_part="surface") == tpms.surface


def test_tpms_given_surface_must_not_be_empty():
    tpms = microgen.Tpms(
        surface_function=microgen.surface_functions.gyroid,
    )

    assert np.any(tpms.surface.points)
    assert np.any(tpms.surface.faces)


def test_tpms_given_negative_offset_for_skeletal_must_work_with_vtk_and_raise_error_with_cadquery():
    tpms = microgen.Tpms(
        surface_function=microgen.surface_functions.gyroid,
        offset=-1.0,
    )
    with pytest.raises(NotImplementedError):
        tpms.generate(type_part="lower skeletal")

    sheet = tpms.generateVtk(type_part="lower skeletal").extract_surface()
    assert 0.0 < sheet.volume < np.abs(tpms.grid.volume)

    def including_negative_values(x: np.ndarray, y: np.ndarray, z: np.ndarray):
        return x

    tpms = microgen.Tpms(
        surface_function=microgen.surface_functions.gyroid,
        offset=including_negative_values,
    )
    with pytest.raises(NotImplementedError):
        tpms.generate(type_part="lower skeletal")

    sheet = tpms.generateVtk(type_part="lower skeletal").extract_surface()
    assert 0.0 < sheet.volume < np.abs(tpms.grid.volume)


def test_tpms_given_negative_offset_for_sheet_must_work_with_vtk_and_raise_error_with_cadquery():
    def all_negative(x: np.ndarray, y: np.ndarray, z: np.ndarray):
        return -1.0 + x

    tpms = microgen.Tpms(
        surface_function=microgen.surface_functions.gyroid,
        offset=all_negative,
    )
    with pytest.raises(ValueError):
        tpms.generate(type_part="sheet")

    assert tpms.generateVtk(type_part="sheet").volume == 0.0

    def including_negative_values(x: np.ndarray, y: np.ndarray, z: np.ndarray):
        return x

    tpms = microgen.Tpms(
        surface_function=microgen.surface_functions.gyroid,
        offset=including_negative_values,
    )
    with pytest.raises(NotImplementedError):
        tpms.generate(type_part="sheet")

    sheet = tpms.generateVtk(type_part="sheet").extract_surface()
    assert 0.0 < sheet.volume < np.abs(tpms.grid.volume)


def test_tpms_center_and_orientation_must_correspond():
    center = (1.0, -2.0, 3.0)
    orientation = (np.pi / 3, -np.pi / 4, np.pi / 5)

    tpms = microgen.Tpms(
        surface_function=microgen.surface_functions.gyroid,
        offset=0.5,
        center=center,
        orientation=orientation,
    )
    vtk_sheet = tpms.generateVtk(type_part="sheet")
    cad_sheet = tpms.generate(type_part="sheet")

    no_orientation = microgen.Tpms(
        surface_function=microgen.surface_functions.gyroid,
        offset=0.5,
        center=center,
    )

    assert np.allclose(vtk_sheet.center, center)
    assert np.allclose(cad_sheet.Center().toTuple(), center, rtol=1e-3)

    bbox = cad_sheet.BoundingBox()
    bounds = (bbox.xmin, bbox.xmax, bbox.ymin, bbox.ymax, bbox.zmin, bbox.zmax)
    assert np.allclose(bounds, vtk_sheet.bounds)

    assert not np.allclose(
        vtk_sheet.bounds,
        no_orientation.generateVtk(type_part="sheet").bounds,
    )
<|MERGE_RESOLUTION|>--- conflicted
+++ resolved
@@ -1,494 +1,484 @@
-from __future__ import annotations
-
-from inspect import getmembers, isfunction
-from typing import Literal, Tuple, Type
-
-import numpy as np
-import pytest
-
-import microgen
-from microgen.shape import (
-    Box,
-    Capsule,
-    Cylinder,
-    Ellipsoid,
-    ExtrudedPolygon,
-    Polyhedron,
-    Sphere,
-)
-
-
-def test_shapes():
-    rve = microgen.Rve(dim=1)
-
-    elem = microgen.newGeometry(
-        shape="Ellipsoid", param_geom={"a_x": 0.15, "a_y": 0.31, "a_z": 0.4}
-    )
-    ellipsoid = elem.generate()
-    phase = microgen.Phase(shape=ellipsoid)
-    phase.centerOfMass
-    phase.centerOfMass
-    phase.getCenterOfMass(compute=False)
-    phase.inertiaMatrix
-    phase.inertiaMatrix
-    phase.getInertiaMatrix(compute=False)
-    phase.solids
-    phase.shape
-    phase.translate((1, 0, 0))
-    phase.translate(np.array([0, 1, 1]))
-    phase.rescale(1.5)
-    phase.repeat(rve, (1, 2, 1))
-    phase.rasterize(rve, [2, 2, 2], phasePerRaster=True)
-    phase.rasterize(rve, [2, 2, 2], phasePerRaster=False)
-
-    void_phase = microgen.Phase()
-    void_phase.shape
-    void_phase.solids
-
-    elem = microgen.newGeometry(shape="Sphere", param_geom={"radius": 0.15})
-    elem = microgen.newGeometry(
-        shape="Box", param_geom={"dim_x": 0.15, "dim_y": 0.31, "dim_z": 0.4}
-    )
-    elem = microgen.newGeometry(
-        shape="Capsule", param_geom={"height": 0.5, "radius": 0.1}
-    )
-    elem = microgen.newGeometry(
-        shape="Cylinder", param_geom={"height": 0.5, "radius": 0.1}
-    )
-    elem = microgen.newGeometry(
-        shape="ExtrudedPolygon",
-        param_geom={"listCorners": [(0, 0), (0, 1), (1, 1), (1, 0)], "height": 0.3},
-    )
-    dic = microgen.shape.polyhedron.read_obj(
-        "examples/BasicShapes/platon/tetrahedron.obj"
-    )
-    microgen.newGeometry(shape="Polyhedron", param_geom={"dic": dic})
-
-    with pytest.raises(ValueError):
-        microgen.newGeometry(shape="fake", param_geom={"fake": 0})
-
-
-@pytest.mark.parametrize(
-    "shape",
-    [Box, Capsule, Cylinder, Ellipsoid, ExtrudedPolygon, Polyhedron, Sphere],
-)
-def test_shape_cad_and_vtk_volume_must_correspond(shape: Type[microgen.BasicGeometry]):
-    geom = shape()
-    shape_cad = geom.generate()
-    shape_vtk = geom.generateVtk()
-
-    volume_cad = shape_cad.Volume()
-
-<<<<<<< HEAD
-    microgen.mesh(
-        mesh_file="tests/data/compound.step",
-        list_phases=raster,
-        size=0.03,
-        order=1,
-        output_file="tests/data/compound.msh",
-    )
-=======
-    assert volume_cad > 0
-    assert np.isclose(volume_cad, shape_vtk.volume, rtol=1e-2)
->>>>>>> a5cd0ff1
-
-
-@pytest.mark.parametrize("type_part", ["lower skeletal", "upper skeletal", "sheet"])
-def test_tpms_given_cadquery_vtk_shapes_volume_must_be_equivalent(
-    type_part: Literal["sheet", "lower skeletal", "upper skeletal"],
-):
-    # Arrange
-    tpms = microgen.Tpms(
-        surface_function=microgen.surface_functions.gyroid,
-        density=0.3,
-    )
-
-    # Act
-    shape_cadquery = tpms.generate(type_part=type_part, smoothing=0, verbose=False)
-    shape_vtk = tpms.generateVtk(type_part=type_part)
-
-    # Assert
-    assert np.isclose(shape_cadquery.Volume(), np.abs(shape_vtk.volume), rtol=1e-2)
-
-
-@pytest.mark.parametrize("type_part", ["lower skeletal", "upper skeletal"])
-def test_tpms_given_cadquery_vtk_zero_offset_skeletals_volume_must_be_equivalent(
-    type_part: Literal["lower skeletal", "upper skeletal"],
-):
-    # Arrange
-    tpms = microgen.Tpms(
-        surface_function=microgen.surface_functions.schwarzP,
-        offset=0.0,
-    )
-
-    # Act
-    shape_cadquery = tpms.generate(type_part=type_part, smoothing=0, verbose=False)
-    shape_vtk = tpms.generateVtk(type_part=type_part)
-
-    # Assert
-    assert np.isclose(shape_cadquery.Volume(), np.abs(shape_vtk.volume), rtol=1e-2)
-
-
-@pytest.mark.parametrize(
-    "surface", [func[0] for func in getmembers(microgen.surface_functions, isfunction)]
-)
-@pytest.mark.parametrize("repeat_cell", [2, (2, 1, 3)])
-@pytest.mark.parametrize("cell_size", [3.0, (0.5, 1.5, 1.0)])
-def test_tpms_given_sum_volume_must_be_cube_volume(
-    surface: str,
-    repeat_cell: int | Tuple[int, int, int],
-    cell_size: float | Tuple[float, float, float],
-):
-    # Arrange
-    tpms = microgen.Tpms(
-        surface_function=getattr(microgen.surface_functions, surface),
-        offset=1.0,
-        repeat_cell=repeat_cell,
-        cell_size=cell_size,
-    )
-
-    # Act
-    volume = np.abs(
-        tpms.sheet.volume + tpms.lower_skeletal.volume + tpms.upper_skeletal.volume
-    )
-    cube_volume = np.prod(tpms.repeat_cell) * np.prod(tpms.cell_size)
-
-    # Assert
-    assert np.isclose(volume, cube_volume, rtol=1e-2)
-
-
-@pytest.mark.parametrize(
-    "surface", [func[0] for func in getmembers(microgen.surface_functions, isfunction)]
-)
-@pytest.mark.parametrize("density", [0.3, 0.7])
-def test_tpms_given_density_must_match_computed_density(
-    surface: str,
-    density: float,
-):
-    # Arrange
-    tpms = microgen.Tpms(
-        surface_function=getattr(microgen.surface_functions, surface), density=density
-    )
-
-    # Act
-    computed_density = tpms.generateVtk(type_part="sheet").volume / tpms.grid.volume
-
-    # Assert
-    assert np.isclose(computed_density, density, rtol=1e-2)
-
-
-@pytest.mark.parametrize(
-    "coord_sys_tpms", [microgen.CylindricalTpms, microgen.SphericalTpms]
-)
-def test_tpms_given_coord_system_tpms_volumes_must_be_greater_than_zero_and_lower_than_grid_volume(
-    coord_sys_tpms: Type[microgen.Tpms],
-):
-    tpms = coord_sys_tpms(
-        radius=1.0,
-        surface_function=microgen.surface_functions.gyroid,
-        density=0.2,
-    )
-
-    assert 0 < tpms.sheet.extract_surface().volume < np.abs(tpms.grid.volume)
-    assert 0 < tpms.lower_skeletal.extract_surface().volume < np.abs(tpms.grid.volume)
-    assert 0 < tpms.upper_skeletal.extract_surface().volume < np.abs(tpms.grid.volume)
-
-
-@pytest.mark.parametrize(
-    "coord_sys_tpms,repeat_cell_zero,repeat_cell_max",
-    [
-        (microgen.CylindricalTpms, (1, 0, 1), (1, 100, 1)),
-        (microgen.SphericalTpms, (1, 0, 0), (1, 100, 100)),
-    ],
-)
-def test_tpms_given_zero_and_max_repeat_cell_values_volumes_must_correspond_and_be_between_zero_and_grid_volume(
-    coord_sys_tpms: Type[microgen.Tpms],
-    repeat_cell_zero: Tuple[int, int, int],
-    repeat_cell_max: Tuple[int, int, int],
-):
-    tpms_repeat_zero = coord_sys_tpms(
-        radius=1.0,
-        surface_function=microgen.surface_functions.gyroid,
-        offset=1.0,
-        repeat_cell=repeat_cell_zero,
-    )
-
-    tpms_repeat_max = coord_sys_tpms(
-        radius=1.0,
-        surface_function=microgen.surface_functions.gyroid,
-        offset=1.0,
-        repeat_cell=repeat_cell_max,
-    )
-
-    assert np.abs(tpms_repeat_zero.grid.volume) == np.abs(tpms_repeat_max.grid.volume)
-
-    assert (
-        0
-        < tpms_repeat_zero.sheet.extract_surface().volume
-        == tpms_repeat_max.sheet.extract_surface().volume
-        < np.abs(tpms_repeat_zero.grid.volume)
-    )
-    assert (
-        0
-        < tpms_repeat_zero.lower_skeletal.extract_surface().volume
-        == tpms_repeat_max.lower_skeletal.extract_surface().volume
-        < np.abs(tpms_repeat_zero.grid.volume)
-    )
-    assert (
-        0
-        < tpms_repeat_zero.upper_skeletal.extract_surface().volume
-        == tpms_repeat_max.upper_skeletal.extract_surface().volume
-        < np.abs(tpms_repeat_zero.grid.volume)
-    )
-
-
-def test_tpms_given_generate_surface_must_not_be_empty():
-    tpms = microgen.Tpms(
-        surface_function=microgen.surface_functions.gyroid,
-        offset=1.0,
-        density=0.2,
-    )
-
-    surface = tpms.generate(type_part="surface")
-    assert np.any(surface.Vertices())
-    assert np.any(surface.Faces())
-    assert not surface.Closed()
-
-
-def test_tpms_given_variable_offset_cadquery_and_vtk_volumes_must_correspond():
-    def variable_offset(x: np.ndarray, y: np.ndarray, z: np.ndarray):
-        return x + 1.5
-
-    tpms = microgen.Tpms(
-        surface_function=microgen.surface_functions.gyroid,
-        offset=variable_offset,
-    )
-
-    shape_cadquery = tpms.generate(type_part="sheet", smoothing=0, verbose=True)
-    shape_vtk = tpms.generateVtk(type_part="sheet")
-
-    assert np.isclose(shape_cadquery.Volume(), np.abs(shape_vtk.volume), rtol=1e-2)
-
-
-@pytest.mark.parametrize("param", [0.3, 4.0])
-def test_tpms_given_variable_offset_out_of_limits_with_cadquery_must_raise_ValueError(
-    param: float,
-):
-    def variable_offset(x: np.ndarray, y: np.ndarray, z: np.ndarray):
-        return x + param  # x ∈ [-0.5, 0.5]
-
-    # offset must be in [0, 2 * max(gyroid)]
-    tpms = microgen.Tpms(
-        surface_function=microgen.surface_functions.gyroid,
-        offset=variable_offset,
-    )
-
-    with pytest.raises((ValueError, NotImplementedError)):
-        tpms.generate(type_part="sheet")
-
-
-def test_tpms_generate_given_wrong_type_part_parameter_must_raise_ValueError():
-    tpms = microgen.Tpms(
-        surface_function=microgen.surface_functions.gyroid,
-        offset=0.5,
-    )
-    with pytest.raises(ValueError):
-        tpms.generateVtk(type_part="fake")
-    with pytest.raises(ValueError):
-        tpms.generate(type_part="fake")
-
-
-def test_tpms_given_wrong_cell_size_parameter_must_raise_ValueError():
-    with pytest.raises(ValueError):
-        microgen.Tpms(
-            surface_function=microgen.surface_functions.gyroid,
-            cell_size=(1, 1),
-        )
-
-
-def test_tpms_given_wrong_repeat_cell_parameter_must_raise_ValueError():
-    with pytest.raises(ValueError):
-        microgen.Tpms(
-            surface_function=microgen.surface_functions.gyroid,
-            repeat_cell=(1, 1, 1, 1),
-        )
-
-
-def test_tpms_given_wrong_density_parameter_must_raise_ValueError():
-    with pytest.raises(ValueError):
-        microgen.Tpms(
-            surface_function=microgen.surface_functions.gyroid,
-            density=0.0,
-        )
-
-    with pytest.raises(ValueError):
-        microgen.Tpms.offset_from_density(
-            surface_function=microgen.surface_functions.gyroid,
-            density="fake",
-            part_type="sheet",
-        )
-
-    with pytest.raises(ValueError):
-        microgen.Tpms.offset_from_density(
-            surface_function=microgen.surface_functions.gyroid,
-            density=1.0,
-            part_type="lower skeletal",
-        )
-
-
-@pytest.mark.parametrize("type_part", ["lower skeletal", "upper skeletal", "sheet"])
-def test_tpms_given_density_must_generate_tpms_with_correct_volume(type_part: str):
-    tpms = microgen.Tpms(
-        surface_function=microgen.surface_functions.gyroid,
-        density=0.2,
-    )
-
-    part = tpms.generateVtk(type_part=type_part)
-    assert np.isclose(part.volume, tpms.grid.volume * 0.2, rtol=1e-2)
-
-
-@pytest.mark.parametrize("part_type", ["lower skeletal", "upper skeletal", "sheet"])
-def test_tpms_given_max_density_must_return_corresponding_offset(
-    part_type: Literal["sheet", "lower skeletal", "upper skeletal"],
-):
-    tpms = microgen.Tpms(
-        surface_function=microgen.surface_functions.gyroid,
-    )
-
-    max_offset = microgen.Tpms.offset_from_density(
-        surface_function=microgen.surface_functions.gyroid,
-        density="max",
-        part_type=part_type,
-    )
-    expected_max_offset = (
-        2.0 * np.max(tpms.grid["surface"]) if part_type == "sheet" else 0.0
-    )
-    assert max_offset == expected_max_offset
-
-
-def test_tpms_given_100_percent_sheet_density_must_return_a_cube():
-    tpms = microgen.Tpms(
-        surface_function=microgen.surface_functions.gyroid,
-        density=1.0,
-    )
-
-    assert np.isclose(tpms.sheet.volume, tpms.grid.volume, rtol=1.0e-9)
-
-
-def test_tpms_given_density_must_return_corresponding_offset():
-    tpms = microgen.Tpms(
-        surface_function=microgen.surface_functions.gyroid,
-    )
-
-    offset = microgen.Tpms.offset_from_density(
-        surface_function=microgen.surface_functions.gyroid,
-        density=0.5,
-        part_type="sheet",
-    )
-    assert 0 < offset < 2.0 * np.max(tpms.grid["surface"])
-
-
-def test_tpms_given_property_must_return_the_same_value():
-    tpms = microgen.Tpms(
-        surface_function=microgen.surface_functions.gyroid,
-        density=0.2,
-    )
-    skeletals = tpms.skeletals
-
-    assert tpms.upper_skeletal == skeletals[0]
-    assert tpms.lower_skeletal == skeletals[1]
-    assert tpms.sheet == tpms.sheet
-    assert tpms.generateVtk(type_part="surface") == tpms.surface
-
-
-def test_tpms_given_surface_must_not_be_empty():
-    tpms = microgen.Tpms(
-        surface_function=microgen.surface_functions.gyroid,
-    )
-
-    assert np.any(tpms.surface.points)
-    assert np.any(tpms.surface.faces)
-
-
-def test_tpms_given_negative_offset_for_skeletal_must_work_with_vtk_and_raise_error_with_cadquery():
-    tpms = microgen.Tpms(
-        surface_function=microgen.surface_functions.gyroid,
-        offset=-1.0,
-    )
-    with pytest.raises(NotImplementedError):
-        tpms.generate(type_part="lower skeletal")
-
-    sheet = tpms.generateVtk(type_part="lower skeletal").extract_surface()
-    assert 0.0 < sheet.volume < np.abs(tpms.grid.volume)
-
-    def including_negative_values(x: np.ndarray, y: np.ndarray, z: np.ndarray):
-        return x
-
-    tpms = microgen.Tpms(
-        surface_function=microgen.surface_functions.gyroid,
-        offset=including_negative_values,
-    )
-    with pytest.raises(NotImplementedError):
-        tpms.generate(type_part="lower skeletal")
-
-    sheet = tpms.generateVtk(type_part="lower skeletal").extract_surface()
-    assert 0.0 < sheet.volume < np.abs(tpms.grid.volume)
-
-
-def test_tpms_given_negative_offset_for_sheet_must_work_with_vtk_and_raise_error_with_cadquery():
-    def all_negative(x: np.ndarray, y: np.ndarray, z: np.ndarray):
-        return -1.0 + x
-
-    tpms = microgen.Tpms(
-        surface_function=microgen.surface_functions.gyroid,
-        offset=all_negative,
-    )
-    with pytest.raises(ValueError):
-        tpms.generate(type_part="sheet")
-
-    assert tpms.generateVtk(type_part="sheet").volume == 0.0
-
-    def including_negative_values(x: np.ndarray, y: np.ndarray, z: np.ndarray):
-        return x
-
-    tpms = microgen.Tpms(
-        surface_function=microgen.surface_functions.gyroid,
-        offset=including_negative_values,
-    )
-    with pytest.raises(NotImplementedError):
-        tpms.generate(type_part="sheet")
-
-    sheet = tpms.generateVtk(type_part="sheet").extract_surface()
-    assert 0.0 < sheet.volume < np.abs(tpms.grid.volume)
-
-
-def test_tpms_center_and_orientation_must_correspond():
-    center = (1.0, -2.0, 3.0)
-    orientation = (np.pi / 3, -np.pi / 4, np.pi / 5)
-
-    tpms = microgen.Tpms(
-        surface_function=microgen.surface_functions.gyroid,
-        offset=0.5,
-        center=center,
-        orientation=orientation,
-    )
-    vtk_sheet = tpms.generateVtk(type_part="sheet")
-    cad_sheet = tpms.generate(type_part="sheet")
-
-    no_orientation = microgen.Tpms(
-        surface_function=microgen.surface_functions.gyroid,
-        offset=0.5,
-        center=center,
-    )
-
-    assert np.allclose(vtk_sheet.center, center)
-    assert np.allclose(cad_sheet.Center().toTuple(), center, rtol=1e-3)
-
-    bbox = cad_sheet.BoundingBox()
-    bounds = (bbox.xmin, bbox.xmax, bbox.ymin, bbox.ymax, bbox.zmin, bbox.zmax)
-    assert np.allclose(bounds, vtk_sheet.bounds)
-
-    assert not np.allclose(
-        vtk_sheet.bounds,
-        no_orientation.generateVtk(type_part="sheet").bounds,
-    )
+from __future__ import annotations
+
+from inspect import getmembers, isfunction
+from typing import Literal, Tuple, Type
+
+import numpy as np
+import pytest
+
+import microgen
+from microgen.shape import (
+    Box,
+    Capsule,
+    Cylinder,
+    Ellipsoid,
+    ExtrudedPolygon,
+    Polyhedron,
+    Sphere,
+)
+
+
+def test_shapes():
+    rve = microgen.Rve(dim=1)
+
+    elem = microgen.newGeometry(
+        shape="Ellipsoid", param_geom={"a_x": 0.15, "a_y": 0.31, "a_z": 0.4}
+    )
+    ellipsoid = elem.generate()
+    phase = microgen.Phase(shape=ellipsoid)
+    phase.centerOfMass
+    phase.centerOfMass
+    phase.getCenterOfMass(compute=False)
+    phase.inertiaMatrix
+    phase.inertiaMatrix
+    phase.getInertiaMatrix(compute=False)
+    phase.solids
+    phase.shape
+    phase.translate((1, 0, 0))
+    phase.translate(np.array([0, 1, 1]))
+    phase.rescale(1.5)
+    phase.repeat(rve, (1, 2, 1))
+    phase.rasterize(rve, [2, 2, 2], phasePerRaster=True)
+    phase.rasterize(rve, [2, 2, 2], phasePerRaster=False)
+
+    void_phase = microgen.Phase()
+    void_phase.shape
+    void_phase.solids
+
+    elem = microgen.newGeometry(shape="Sphere", param_geom={"radius": 0.15})
+    elem = microgen.newGeometry(
+        shape="Box", param_geom={"dim_x": 0.15, "dim_y": 0.31, "dim_z": 0.4}
+    )
+    elem = microgen.newGeometry(
+        shape="Capsule", param_geom={"height": 0.5, "radius": 0.1}
+    )
+    elem = microgen.newGeometry(
+        shape="Cylinder", param_geom={"height": 0.5, "radius": 0.1}
+    )
+    elem = microgen.newGeometry(
+        shape="ExtrudedPolygon",
+        param_geom={"listCorners": [(0, 0), (0, 1), (1, 1), (1, 0)], "height": 0.3},
+    )
+    dic = microgen.shape.polyhedron.read_obj(
+        "examples/BasicShapes/platon/tetrahedron.obj"
+    )
+    microgen.newGeometry(shape="Polyhedron", param_geom={"dic": dic})
+
+    with pytest.raises(ValueError):
+        microgen.newGeometry(shape="fake", param_geom={"fake": 0})
+
+
+@pytest.mark.parametrize(
+    "shape",
+    [Box, Capsule, Cylinder, Ellipsoid, ExtrudedPolygon, Polyhedron, Sphere],
+)
+def test_shape_cad_and_vtk_volume_must_correspond(shape: Type[microgen.BasicGeometry]):
+    geom = shape()
+    shape_cad = geom.generate()
+    shape_vtk = geom.generateVtk()
+
+    volume_cad = shape_cad.Volume()
+
+    assert volume_cad > 0
+    assert np.isclose(volume_cad, shape_vtk.volume, rtol=1e-2)
+
+
+@pytest.mark.parametrize("type_part", ["lower skeletal", "upper skeletal", "sheet"])
+def test_tpms_given_cadquery_vtk_shapes_volume_must_be_equivalent(
+    type_part: Literal["sheet", "lower skeletal", "upper skeletal"],
+):
+    # Arrange
+    tpms = microgen.Tpms(
+        surface_function=microgen.surface_functions.gyroid,
+        density=0.3,
+    )
+
+    # Act
+    shape_cadquery = tpms.generate(type_part=type_part, smoothing=0, verbose=False)
+    shape_vtk = tpms.generateVtk(type_part=type_part)
+
+    # Assert
+    assert np.isclose(shape_cadquery.Volume(), np.abs(shape_vtk.volume), rtol=1e-2)
+
+
+@pytest.mark.parametrize("type_part", ["lower skeletal", "upper skeletal"])
+def test_tpms_given_cadquery_vtk_zero_offset_skeletals_volume_must_be_equivalent(
+    type_part: Literal["lower skeletal", "upper skeletal"],
+):
+    # Arrange
+    tpms = microgen.Tpms(
+        surface_function=microgen.surface_functions.schwarzP,
+        offset=0.0,
+    )
+
+    # Act
+    shape_cadquery = tpms.generate(type_part=type_part, smoothing=0, verbose=False)
+    shape_vtk = tpms.generateVtk(type_part=type_part)
+
+    # Assert
+    assert np.isclose(shape_cadquery.Volume(), np.abs(shape_vtk.volume), rtol=1e-2)
+
+
+@pytest.mark.parametrize(
+    "surface", [func[0] for func in getmembers(microgen.surface_functions, isfunction)]
+)
+@pytest.mark.parametrize("repeat_cell", [2, (2, 1, 3)])
+@pytest.mark.parametrize("cell_size", [3.0, (0.5, 1.5, 1.0)])
+def test_tpms_given_sum_volume_must_be_cube_volume(
+    surface: str,
+    repeat_cell: int | Tuple[int, int, int],
+    cell_size: float | Tuple[float, float, float],
+):
+    # Arrange
+    tpms = microgen.Tpms(
+        surface_function=getattr(microgen.surface_functions, surface),
+        offset=1.0,
+        repeat_cell=repeat_cell,
+        cell_size=cell_size,
+    )
+
+    # Act
+    volume = np.abs(
+        tpms.sheet.volume + tpms.lower_skeletal.volume + tpms.upper_skeletal.volume
+    )
+    cube_volume = np.prod(tpms.repeat_cell) * np.prod(tpms.cell_size)
+
+    # Assert
+    assert np.isclose(volume, cube_volume, rtol=1e-2)
+
+
+@pytest.mark.parametrize(
+    "surface", [func[0] for func in getmembers(microgen.surface_functions, isfunction)]
+)
+@pytest.mark.parametrize("density", [0.3, 0.7])
+def test_tpms_given_density_must_match_computed_density(
+    surface: str,
+    density: float,
+):
+    # Arrange
+    tpms = microgen.Tpms(
+        surface_function=getattr(microgen.surface_functions, surface), density=density
+    )
+
+    # Act
+    computed_density = tpms.generateVtk(type_part="sheet").volume / tpms.grid.volume
+
+    # Assert
+    assert np.isclose(computed_density, density, rtol=1e-2)
+
+
+@pytest.mark.parametrize(
+    "coord_sys_tpms", [microgen.CylindricalTpms, microgen.SphericalTpms]
+)
+def test_tpms_given_coord_system_tpms_volumes_must_be_greater_than_zero_and_lower_than_grid_volume(
+    coord_sys_tpms: Type[microgen.Tpms],
+):
+    tpms = coord_sys_tpms(
+        radius=1.0,
+        surface_function=microgen.surface_functions.gyroid,
+        density=0.2,
+    )
+
+    assert 0 < tpms.sheet.extract_surface().volume < np.abs(tpms.grid.volume)
+    assert 0 < tpms.lower_skeletal.extract_surface().volume < np.abs(tpms.grid.volume)
+    assert 0 < tpms.upper_skeletal.extract_surface().volume < np.abs(tpms.grid.volume)
+
+
+@pytest.mark.parametrize(
+    "coord_sys_tpms,repeat_cell_zero,repeat_cell_max",
+    [
+        (microgen.CylindricalTpms, (1, 0, 1), (1, 100, 1)),
+        (microgen.SphericalTpms, (1, 0, 0), (1, 100, 100)),
+    ],
+)
+def test_tpms_given_zero_and_max_repeat_cell_values_volumes_must_correspond_and_be_between_zero_and_grid_volume(
+    coord_sys_tpms: Type[microgen.Tpms],
+    repeat_cell_zero: Tuple[int, int, int],
+    repeat_cell_max: Tuple[int, int, int],
+):
+    tpms_repeat_zero = coord_sys_tpms(
+        radius=1.0,
+        surface_function=microgen.surface_functions.gyroid,
+        offset=1.0,
+        repeat_cell=repeat_cell_zero,
+    )
+
+    tpms_repeat_max = coord_sys_tpms(
+        radius=1.0,
+        surface_function=microgen.surface_functions.gyroid,
+        offset=1.0,
+        repeat_cell=repeat_cell_max,
+    )
+
+    assert np.abs(tpms_repeat_zero.grid.volume) == np.abs(tpms_repeat_max.grid.volume)
+
+    assert (
+        0
+        < tpms_repeat_zero.sheet.extract_surface().volume
+        == tpms_repeat_max.sheet.extract_surface().volume
+        < np.abs(tpms_repeat_zero.grid.volume)
+    )
+    assert (
+        0
+        < tpms_repeat_zero.lower_skeletal.extract_surface().volume
+        == tpms_repeat_max.lower_skeletal.extract_surface().volume
+        < np.abs(tpms_repeat_zero.grid.volume)
+    )
+    assert (
+        0
+        < tpms_repeat_zero.upper_skeletal.extract_surface().volume
+        == tpms_repeat_max.upper_skeletal.extract_surface().volume
+        < np.abs(tpms_repeat_zero.grid.volume)
+    )
+
+
+def test_tpms_given_generate_surface_must_not_be_empty():
+    tpms = microgen.Tpms(
+        surface_function=microgen.surface_functions.gyroid,
+        offset=1.0,
+        density=0.2,
+    )
+
+    surface = tpms.generate(type_part="surface")
+    assert np.any(surface.Vertices())
+    assert np.any(surface.Faces())
+    assert not surface.Closed()
+
+
+def test_tpms_given_variable_offset_cadquery_and_vtk_volumes_must_correspond():
+    def variable_offset(x: np.ndarray, y: np.ndarray, z: np.ndarray):
+        return x + 1.5
+
+    tpms = microgen.Tpms(
+        surface_function=microgen.surface_functions.gyroid,
+        offset=variable_offset,
+    )
+
+    shape_cadquery = tpms.generate(type_part="sheet", smoothing=0, verbose=True)
+    shape_vtk = tpms.generateVtk(type_part="sheet")
+
+    assert np.isclose(shape_cadquery.Volume(), np.abs(shape_vtk.volume), rtol=1e-2)
+
+
+@pytest.mark.parametrize("param", [0.3, 4.0])
+def test_tpms_given_variable_offset_out_of_limits_with_cadquery_must_raise_ValueError(
+    param: float,
+):
+    def variable_offset(x: np.ndarray, y: np.ndarray, z: np.ndarray):
+        return x + param  # x ∈ [-0.5, 0.5]
+
+    # offset must be in [0, 2 * max(gyroid)]
+    tpms = microgen.Tpms(
+        surface_function=microgen.surface_functions.gyroid,
+        offset=variable_offset,
+    )
+
+    with pytest.raises((ValueError, NotImplementedError)):
+        tpms.generate(type_part="sheet")
+
+
+def test_tpms_generate_given_wrong_type_part_parameter_must_raise_ValueError():
+    tpms = microgen.Tpms(
+        surface_function=microgen.surface_functions.gyroid,
+        offset=0.5,
+    )
+    with pytest.raises(ValueError):
+        tpms.generateVtk(type_part="fake")
+    with pytest.raises(ValueError):
+        tpms.generate(type_part="fake")
+
+
+def test_tpms_given_wrong_cell_size_parameter_must_raise_ValueError():
+    with pytest.raises(ValueError):
+        microgen.Tpms(
+            surface_function=microgen.surface_functions.gyroid,
+            cell_size=(1, 1),
+        )
+
+
+def test_tpms_given_wrong_repeat_cell_parameter_must_raise_ValueError():
+    with pytest.raises(ValueError):
+        microgen.Tpms(
+            surface_function=microgen.surface_functions.gyroid,
+            repeat_cell=(1, 1, 1, 1),
+        )
+
+
+def test_tpms_given_wrong_density_parameter_must_raise_ValueError():
+    with pytest.raises(ValueError):
+        microgen.Tpms(
+            surface_function=microgen.surface_functions.gyroid,
+            density=0.0,
+        )
+
+    with pytest.raises(ValueError):
+        microgen.Tpms.offset_from_density(
+            surface_function=microgen.surface_functions.gyroid,
+            density="fake",
+            part_type="sheet",
+        )
+
+    with pytest.raises(ValueError):
+        microgen.Tpms.offset_from_density(
+            surface_function=microgen.surface_functions.gyroid,
+            density=1.0,
+            part_type="lower skeletal",
+        )
+
+
+@pytest.mark.parametrize("type_part", ["lower skeletal", "upper skeletal", "sheet"])
+def test_tpms_given_density_must_generate_tpms_with_correct_volume(type_part: str):
+    tpms = microgen.Tpms(
+        surface_function=microgen.surface_functions.gyroid,
+        density=0.2,
+    )
+
+    part = tpms.generateVtk(type_part=type_part)
+    assert np.isclose(part.volume, tpms.grid.volume * 0.2, rtol=1e-2)
+
+
+@pytest.mark.parametrize("part_type", ["lower skeletal", "upper skeletal", "sheet"])
+def test_tpms_given_max_density_must_return_corresponding_offset(
+    part_type: Literal["sheet", "lower skeletal", "upper skeletal"],
+):
+    tpms = microgen.Tpms(
+        surface_function=microgen.surface_functions.gyroid,
+    )
+
+    max_offset = microgen.Tpms.offset_from_density(
+        surface_function=microgen.surface_functions.gyroid,
+        density="max",
+        part_type=part_type,
+    )
+    expected_max_offset = (
+        2.0 * np.max(tpms.grid["surface"]) if part_type == "sheet" else 0.0
+    )
+    assert max_offset == expected_max_offset
+
+
+def test_tpms_given_100_percent_sheet_density_must_return_a_cube():
+    tpms = microgen.Tpms(
+        surface_function=microgen.surface_functions.gyroid,
+        density=1.0,
+    )
+
+    assert np.isclose(tpms.sheet.volume, tpms.grid.volume, rtol=1.0e-9)
+
+
+def test_tpms_given_density_must_return_corresponding_offset():
+    tpms = microgen.Tpms(
+        surface_function=microgen.surface_functions.gyroid,
+    )
+
+    offset = microgen.Tpms.offset_from_density(
+        surface_function=microgen.surface_functions.gyroid,
+        density=0.5,
+        part_type="sheet",
+    )
+    assert 0 < offset < 2.0 * np.max(tpms.grid["surface"])
+
+
+def test_tpms_given_property_must_return_the_same_value():
+    tpms = microgen.Tpms(
+        surface_function=microgen.surface_functions.gyroid,
+        density=0.2,
+    )
+    skeletals = tpms.skeletals
+
+    assert tpms.upper_skeletal == skeletals[0]
+    assert tpms.lower_skeletal == skeletals[1]
+    assert tpms.sheet == tpms.sheet
+    assert tpms.generateVtk(type_part="surface") == tpms.surface
+
+
+def test_tpms_given_surface_must_not_be_empty():
+    tpms = microgen.Tpms(
+        surface_function=microgen.surface_functions.gyroid,
+    )
+
+    assert np.any(tpms.surface.points)
+    assert np.any(tpms.surface.faces)
+
+
+def test_tpms_given_negative_offset_for_skeletal_must_work_with_vtk_and_raise_error_with_cadquery():
+    tpms = microgen.Tpms(
+        surface_function=microgen.surface_functions.gyroid,
+        offset=-1.0,
+    )
+    with pytest.raises(NotImplementedError):
+        tpms.generate(type_part="lower skeletal")
+
+    sheet = tpms.generateVtk(type_part="lower skeletal").extract_surface()
+    assert 0.0 < sheet.volume < np.abs(tpms.grid.volume)
+
+    def including_negative_values(x: np.ndarray, y: np.ndarray, z: np.ndarray):
+        return x
+
+    tpms = microgen.Tpms(
+        surface_function=microgen.surface_functions.gyroid,
+        offset=including_negative_values,
+    )
+    with pytest.raises(NotImplementedError):
+        tpms.generate(type_part="lower skeletal")
+
+    sheet = tpms.generateVtk(type_part="lower skeletal").extract_surface()
+    assert 0.0 < sheet.volume < np.abs(tpms.grid.volume)
+
+
+def test_tpms_given_negative_offset_for_sheet_must_work_with_vtk_and_raise_error_with_cadquery():
+    def all_negative(x: np.ndarray, y: np.ndarray, z: np.ndarray):
+        return -1.0 + x
+
+    tpms = microgen.Tpms(
+        surface_function=microgen.surface_functions.gyroid,
+        offset=all_negative,
+    )
+    with pytest.raises(ValueError):
+        tpms.generate(type_part="sheet")
+
+    assert tpms.generateVtk(type_part="sheet").volume == 0.0
+
+    def including_negative_values(x: np.ndarray, y: np.ndarray, z: np.ndarray):
+        return x
+
+    tpms = microgen.Tpms(
+        surface_function=microgen.surface_functions.gyroid,
+        offset=including_negative_values,
+    )
+    with pytest.raises(NotImplementedError):
+        tpms.generate(type_part="sheet")
+
+    sheet = tpms.generateVtk(type_part="sheet").extract_surface()
+    assert 0.0 < sheet.volume < np.abs(tpms.grid.volume)
+
+
+def test_tpms_center_and_orientation_must_correspond():
+    center = (1.0, -2.0, 3.0)
+    orientation = (np.pi / 3, -np.pi / 4, np.pi / 5)
+
+    tpms = microgen.Tpms(
+        surface_function=microgen.surface_functions.gyroid,
+        offset=0.5,
+        center=center,
+        orientation=orientation,
+    )
+    vtk_sheet = tpms.generateVtk(type_part="sheet")
+    cad_sheet = tpms.generate(type_part="sheet")
+
+    no_orientation = microgen.Tpms(
+        surface_function=microgen.surface_functions.gyroid,
+        offset=0.5,
+        center=center,
+    )
+
+    assert np.allclose(vtk_sheet.center, center)
+    assert np.allclose(cad_sheet.Center().toTuple(), center, rtol=1e-3)
+
+    bbox = cad_sheet.BoundingBox()
+    bounds = (bbox.xmin, bbox.xmax, bbox.ymin, bbox.ymax, bbox.zmin, bbox.zmax)
+    assert np.allclose(bounds, vtk_sheet.bounds)
+
+    assert not np.allclose(
+        vtk_sheet.bounds,
+        no_orientation.generateVtk(type_part="sheet").bounds,
+    )