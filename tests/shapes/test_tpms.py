"""Tests for the TPMS shapes generation."""

from __future__ import annotations

from inspect import getmembers, isfunction
from typing import Literal

import numpy as np
import numpy.typing as npt
import pytest

import microgen

TEST_DEFAULT_OFFSET = 0.5


@pytest.mark.parametrize("type_part", ["lower skeletal", "upper skeletal", "sheet"])
def test_tpms_given_cadquery_vtk_shapes_volume_must_be_equivalent(
    type_part: Literal["sheet", "lower skeletal", "upper skeletal"],
) -> None:
    """Test for the volume of the TPMS shapes generated with CadQuery and VTK."""
    # Arrange
    tpms = microgen.Tpms(
        surface_function=microgen.surface_functions.gyroid,
        density=0.3,
    )

    # Act
    shape_cadquery = tpms.generate(type_part=type_part)
    shape_vtk = tpms.generate_vtk(type_part=type_part)

    # Assert
    assert np.isclose(shape_cadquery.Volume(), np.abs(shape_vtk.volume), rtol=1e-2)


@pytest.mark.parametrize("type_part", ["lower skeletal", "upper skeletal"])
def test_tpms_given_cadquery_vtk_zero_offset_skeletals_volume_must_be_equivalent(
    type_part: Literal["lower skeletal", "upper skeletal"],
) -> None:
    """Test for the volume of the TPMS skeletals generated with CadQuery and VTK."""
    # Arrange
    tpms = microgen.Tpms(
        surface_function=microgen.surface_functions.schwarzP,
        offset=0.0,
    )

    # Act
    shape_cadquery = tpms.generate(type_part=type_part)
    shape_vtk = tpms.generate_vtk(type_part=type_part)

    # Assert
    assert np.isclose(shape_cadquery.Volume(), np.abs(shape_vtk.volume), rtol=1e-2)


def test_tpms_given_non_default_cell_size_and_repeat_cell_must_have_same_volume_with_cad_and_vtk() -> (
    None
):
    """Test for non-default cell size and repeat cell values."""
    tpms = microgen.Tpms(
        surface_function=microgen.surface_functions.gyroid,
        offset=TEST_DEFAULT_OFFSET,
        cell_size=(0.5, 2.0, 1.25),
        repeat_cell=(2, 1, 2),
    )

    shape_cadquery = tpms.generate(type_part="sheet")
    shape_vtk = tpms.generate_vtk(type_part="sheet")

    assert np.isclose(shape_cadquery.Volume(), np.abs(shape_vtk.volume), rtol=1e-2)


@pytest.mark.parametrize(
    "surface",
    [func[0] for func in getmembers(microgen.surface_functions, isfunction)],
)
@pytest.mark.parametrize("repeat_cell", [2, (2, 1, 3)])
@pytest.mark.parametrize("cell_size", [3.0, (0.5, 1.5, 1.0)])
def test_tpms_given_sum_volume_must_be_cube_volume(
    surface: str,
    repeat_cell: int | tuple[int, int, int],
    cell_size: float | tuple[float, float, float],
) -> None:
    """Test for the volume of the TPMS shapes generated with CadQuery and VTK."""
    # Arrange
    tpms = microgen.Tpms(
        surface_function=getattr(microgen.surface_functions, surface),
        offset=TEST_DEFAULT_OFFSET,
        repeat_cell=repeat_cell,
        cell_size=cell_size,
    )

    # Act
    volume = np.abs(
        tpms.sheet.volume + tpms.lower_skeletal.volume + tpms.upper_skeletal.volume,
    )
    cube_volume = np.prod(tpms.repeat_cell) * np.prod(tpms.cell_size)

    # Assert
    assert np.isclose(volume, cube_volume, rtol=1e-2)


@pytest.mark.parametrize(
    "surface",
    [func[0] for func in getmembers(microgen.surface_functions, isfunction)],
)
@pytest.mark.parametrize("density", [0.05, 0.5, 0.99, 1.0])
def test_tpms_given_density_must_match_computed_density(
    surface: str,
    density: float,
) -> None:
    """Test for the density of the TPMS shapes generated with CadQuery and VTK."""
    # Arrange
    tpms = microgen.Tpms(
        surface_function=getattr(microgen.surface_functions, surface),
        density=density,
    )

    # Act
<<<<<<< HEAD
    sheet = tpms.generateVtk(type_part="sheet")
    computed_density = sheet.volume / abs(tpms.grid.volume)
=======
    computed_density = tpms.generate_vtk(type_part="sheet").volume / tpms.grid.volume
>>>>>>> 40c9cc65

    # Assert
    assert np.isclose(computed_density, density, rtol=0.1)


@pytest.mark.parametrize(
    "coord_sys_tpms",
    [microgen.CylindricalTpms, microgen.SphericalTpms],
)
def test_tpms_given_coord_system_tpms_volumes_must_be_greater_than_zero_and_lower_than_grid_volume(
    coord_sys_tpms: type[microgen.Tpms],
) -> None:
    """Test for the volume of the TPMS shapes generated with CadQuery and VTK."""
    tpms = coord_sys_tpms(
        radius=1.0,
        surface_function=microgen.surface_functions.gyroid,
        density=0.2,
    )

    assert 0 < tpms.sheet.volume < np.abs(tpms.grid.volume)
    assert 0 < tpms.lower_skeletal.volume < np.abs(tpms.grid.volume)
    assert 0 < tpms.upper_skeletal.volume < np.abs(tpms.grid.volume)


@pytest.mark.parametrize(
    ("coord_sys_tpms", "repeat_cell_zero", "repeat_cell_max"),
    [
        (microgen.CylindricalTpms, (1, 0, 1), (1, 100, 1)),
        (microgen.SphericalTpms, (1, 0, 0), (1, 100, 100)),
    ],
)
def test_tpms_given_zero_and_max_repeat_cell_values_volumes_must_correspond(
    coord_sys_tpms: type[microgen.Tpms],
    repeat_cell_zero: tuple[int, int, int],
    repeat_cell_max: tuple[int, int, int],
) -> None:
    """Test for zero and max repeat cell values.

    The volume of the sheet, lower skeletal, and upper skeletal must be the same for zero and
    max repeat cell values and be between 0 and the volume of the grid.
    """
    tpms_repeat_zero = coord_sys_tpms(
        radius=1.0,
        surface_function=microgen.surface_functions.gyroid,
        offset=TEST_DEFAULT_OFFSET,
        repeat_cell=repeat_cell_zero,
    )

    tpms_repeat_max = coord_sys_tpms(
        radius=1.0,
        surface_function=microgen.surface_functions.gyroid,
        offset=TEST_DEFAULT_OFFSET,
        repeat_cell=repeat_cell_max,
    )

    assert np.abs(tpms_repeat_zero.grid.volume) == np.abs(tpms_repeat_max.grid.volume)

    assert (
        0
        < tpms_repeat_zero.sheet.volume
        == tpms_repeat_max.sheet.volume
        < np.abs(tpms_repeat_zero.grid.volume)
    )
    assert (
        0
        < tpms_repeat_zero.lower_skeletal.volume
        == tpms_repeat_max.lower_skeletal.volume
        < np.abs(tpms_repeat_zero.grid.volume)
    )
    assert (
        0
        < tpms_repeat_zero.upper_skeletal.volume
        == tpms_repeat_max.upper_skeletal.volume
        < np.abs(tpms_repeat_zero.grid.volume)
    )


def test_tpms_given_generate_surface_must_not_be_empty() -> None:
    """Test for the surface of the TPMS shapes generated with CadQuery and VTK."""
    tpms = microgen.Tpms(
        surface_function=microgen.surface_functions.gyroid,
        offset=TEST_DEFAULT_OFFSET,
        density=0.2,
    )

    surface = tpms.generate(type_part="surface")
    assert np.any(surface.Vertices())
    assert np.any(surface.Faces())
    assert not surface.Closed()


def test_tpms_given_variable_offset_cadquery_and_vtk_volumes_must_correspond() -> None:
    """Test for the volume of the TPMS shapes generated with CadQuery and VTK."""

    def variable_offset(
        x: npt.NDArray[np.float64],
        _: npt.NDArray[np.float64],
        __: npt.NDArray[np.float64],
    ) -> npt.NDArray[np.float64]:
        return x + 1.5

    tpms = microgen.Tpms(
        surface_function=microgen.surface_functions.gyroid,
        offset=variable_offset,
    )

    shape_cadquery = tpms.generate(type_part="sheet", smoothing=0, verbose=True)
    shape_vtk = tpms.generate_vtk(type_part="sheet")

    assert np.isclose(shape_cadquery.Volume(), np.abs(shape_vtk.volume), rtol=1e-2)


@pytest.mark.parametrize("param", [0.3, 4.0])
def test_tpms_given_variable_offset_out_of_limits_with_cadquery_must_raise_error(
    param: float,
) -> None:
    """Test for the volume of the TPMS shapes generated with CadQuery and VTK."""

    def variable_offset(
        x: npt.NDArray[np.float64],
        _: npt.NDArray[np.float64],
        __: npt.NDArray[np.float64],
    ) -> npt.NDArray[np.float64]:
        return x + param  # x ∈ [-0.5, 0.5]

    # offset must be in [0, 2 * max(gyroid)]
    tpms = microgen.Tpms(
        surface_function=microgen.surface_functions.gyroid,
        offset=variable_offset,
    )

    with pytest.raises((ValueError, NotImplementedError)):
        tpms.generate(type_part="sheet")


def test_tpms_generate_given_wrong_type_part_parameter_must_raise_error() -> None:
    """Test for the volume of the TPMS shapes generated with CadQuery and VTK."""
    tpms = microgen.Tpms(
        surface_function=microgen.surface_functions.gyroid,
        offset=TEST_DEFAULT_OFFSET,
    )
    with pytest.raises(ValueError):
        tpms.generate_vtk(type_part="fake")
    with pytest.raises(ValueError):
        tpms.generate(type_part="fake")


def test_tpms_given_wrong_cell_size_parameter_must_raise_error() -> None:
    """Test for the volume of the TPMS shapes generated with CadQuery and VTK."""
    with pytest.raises(ValueError):
        microgen.Tpms(
            surface_function=microgen.surface_functions.gyroid,
            cell_size=(1, 1),
        )


def test_tpms_given_wrong_repeat_cell_parameter_must_raise_error() -> None:
    """Test for the volume of the TPMS shapes generated with CadQuery and VTK."""
    with pytest.raises(ValueError):
        microgen.Tpms(
            surface_function=microgen.surface_functions.gyroid,
            repeat_cell=(1, 1, 1, 1),
        )


def test_tpms_given_wrong_density_parameter_must_raise_error() -> None:
    """Test for the volume of the TPMS shapes generated with CadQuery and VTK."""
    with pytest.raises(ValueError):
        microgen.Tpms(
            surface_function=microgen.surface_functions.gyroid,
            density=0.0,
        )


@pytest.mark.parametrize("type_part", ["lower skeletal", "upper skeletal", "sheet"])
def test_tpms_given_density_must_generate_tpms_with_correct_volume(
    type_part: Literal["sheet", "lower skeletal", "upper skeletal"],
) -> None:
    """Test for the volume of the TPMS shapes generated with CadQuery and VTK."""
    expected_density = 0.2
    tpms = microgen.Tpms(
        surface_function=microgen.surface_functions.gyroid,
        density=expected_density,
    )

<<<<<<< HEAD
    part = tpms.generateVtk(type_part=type_part)
    assert np.isclose(part.volume, abs(tpms.grid.volume) * expected_density, rtol=1e-2)
=======
    part = tpms.generate_vtk(type_part=type_part)
    assert np.isclose(part.volume, tpms.grid.volume * 0.2, rtol=1e-2)
>>>>>>> 40c9cc65


@pytest.mark.parametrize("type_part", ["lower skeletal", "upper skeletal", "sheet"])
def test_tpms_given_100_percent_density_must_return_a_cube(
    type_part: Literal["sheet", "lower skeletal", "upper skeletal"],
) -> None:
    """Test for the volume of the TPMS shapes generated with CadQuery and VTK."""
    tpms = microgen.Tpms(
        surface_function=microgen.surface_functions.gyroid,
        density=1.0,
    )

    assert np.isclose(
<<<<<<< HEAD
        tpms.generateVtk(type_part=type_part).volume,
        abs(tpms.grid.volume),
=======
        tpms.generate_vtk(type_part=type_part).volume,
        tpms.grid.volume,
>>>>>>> 40c9cc65
        rtol=1.0e-9,
    )


def test_tpms_offset_from_density_given_density_must_return_valid_offset() -> None:
    """Test for the volume of the TPMS shapes generated with CadQuery and VTK."""
    tpms = microgen.Tpms(
        surface_function=microgen.surface_functions.gyroid,
    )

    offset = microgen.Tpms.offset_from_density(
        surface_function=microgen.surface_functions.gyroid,
        density=0.5,
        part_type="sheet",
    )

    max_offset = -2.0 * np.min(tpms.grid["surface"])
    assert 0 < offset < max_offset


def test_tpms_given_property_must_return_the_same_value() -> None:
    """Test for the volume of the TPMS shapes generated with CadQuery and VTK."""
    tpms = microgen.Tpms(
        surface_function=microgen.surface_functions.gyroid,
        density=0.2,
    )
    skeletals = tpms.skeletals

    assert tpms.upper_skeletal == skeletals[0]
    assert tpms.lower_skeletal == skeletals[1]
    assert tpms.sheet == tpms.sheet
    assert tpms.generate_vtk(type_part="surface") == tpms.surface


def test_tpms_given_surface_must_not_be_empty() -> None:
    """Test for the volume of the TPMS shapes generated with CadQuery and VTK."""
    tpms = microgen.Tpms(
        surface_function=microgen.surface_functions.gyroid,
    )

    assert np.any(tpms.surface.points)
    assert np.any(tpms.surface.faces)


def test_tpms_given_negative_offset_for_skeletal_must_work_with_vtk_and_raise_error_with_cadquery() -> (
    None
):
    """Test for the volume of the TPMS shapes generated with CadQuery and VTK."""
    tpms = microgen.Tpms(
        surface_function=microgen.surface_functions.gyroid,
        offset=-1.0,
    )
    with pytest.raises(NotImplementedError):
        tpms.generate(type_part="lower skeletal")

<<<<<<< HEAD
    sheet = tpms.generateVtk(type_part="lower skeletal")
=======
    sheet = tpms.generate_vtk(type_part="lower skeletal").extract_surface()
>>>>>>> 40c9cc65
    assert 0.0 < sheet.volume < np.abs(tpms.grid.volume)

    def including_negative_values(
        x: npt.NDArray[np.float64],
        _: npt.NDArray[np.float64],
        __: npt.NDArray[np.float64],
    ) -> npt.NDArray[np.float64]:
        return x

    tpms = microgen.Tpms(
        surface_function=microgen.surface_functions.gyroid,
        offset=including_negative_values,
    )
    with pytest.raises(NotImplementedError):
        tpms.generate(type_part="lower skeletal")

<<<<<<< HEAD
    sheet = tpms.generateVtk(type_part="lower skeletal")
=======
    sheet = tpms.generate_vtk(type_part="lower skeletal").extract_surface()
>>>>>>> 40c9cc65
    assert 0.0 < sheet.volume < np.abs(tpms.grid.volume)


def test_tpms_given_negative_offset_for_sheet_must_work_with_vtk_and_raise_error_with_cadquery() -> (
    None
):
    """Test for the volume of the TPMS shapes generated with CadQuery and VTK."""

    def all_negative(
        x: npt.NDArray[np.float64],
        _: npt.NDArray[np.float64],
        __: npt.NDArray[np.float64],
    ) -> npt.NDArray[np.float64]:
        return -1.0 + x

    tpms = microgen.Tpms(
        surface_function=microgen.surface_functions.gyroid,
        offset=all_negative,
    )
    with pytest.raises(ValueError):
        tpms.generate(type_part="sheet")

    assert tpms.generate_vtk(type_part="sheet").volume == 0.0

    def including_negative_values(
        x: npt.NDArray[np.float64],
        _: npt.NDArray[np.float64],
        __: npt.NDArray[np.float64],
    ) -> npt.NDArray[np.float64]:
        return x

    tpms = microgen.Tpms(
        surface_function=microgen.surface_functions.gyroid,
        offset=including_negative_values,
    )
    with pytest.raises(NotImplementedError):
        tpms.generate(type_part="sheet")

<<<<<<< HEAD
    sheet = tpms.generateVtk(type_part="sheet")
=======
    sheet = tpms.generate_vtk(type_part="sheet").extract_surface()
>>>>>>> 40c9cc65
    assert 0.0 < sheet.volume < np.abs(tpms.grid.volume)


def test_tpms_center_and_orientation_must_correspond() -> None:
    """Test for the volume of the TPMS shapes generated with CadQuery and VTK."""
    center = (1.0, -2.0, 3.0)
    orientation = (np.pi / 3, -np.pi / 4, np.pi / 5)

    tpms = microgen.Tpms(
        surface_function=microgen.surface_functions.gyroid,
        offset=TEST_DEFAULT_OFFSET,
        center=center,
        orientation=orientation,
    )
    vtk_sheet = tpms.generate_vtk(type_part="sheet")
    cad_sheet = tpms.generate(type_part="sheet")

    no_orientation = microgen.Tpms(
        surface_function=microgen.surface_functions.gyroid,
        offset=TEST_DEFAULT_OFFSET,
        center=center,
    )

    assert np.allclose(vtk_sheet.center, center)
    assert np.allclose(cad_sheet.Center().toTuple(), center, rtol=1e-3)

    bbox = cad_sheet.BoundingBox()
    bounds = (bbox.xmin, bbox.xmax, bbox.ymin, bbox.ymax, bbox.zmin, bbox.zmax)
    assert np.allclose(bounds, vtk_sheet.bounds)

    assert not np.allclose(
        vtk_sheet.bounds,
        no_orientation.generate_vtk(type_part="sheet").bounds,
    )


@pytest.mark.parametrize("part_type", ["sheet", "lower skeletal", "upper skeletal"])
def test_tpms_check_that_volume_has_changed_when_the_offset_is_updated(
    part_type: Literal["sheet", "lower skeletal", "upper skeletal"],
) -> None:
    """Test for the volume of the TPMS shapes generated with CadQuery and VTK."""
    tpms = microgen.Tpms(
        surface_function=microgen.surface_functions.gyroid,
        offset=TEST_DEFAULT_OFFSET,
    )
    first_part = tpms.generateVtk(type_part=part_type)

    tpms.offset *= 2.0
    second_part = tpms.generateVtk(type_part=part_type)
    assert not np.isclose(first_part.volume, second_part.volume)


def test_infill_given_cell_size_must_use_corresponding_repeat_cell() -> None:
    """Test if the repeat cell is computed correctly."""
    tpms = microgen.Infill(
        obj=microgen.Box(dim_x=1.0, dim_y=1.0, dim_z=1.0).generateVtk(),
        surface_function=microgen.surface_functions.gyroid,
        offset=TEST_DEFAULT_OFFSET,
        cell_size=(0.5, 1.0, 1.0),
    )
    expected_repeat_cell = (2, 1, 1)
    assert np.allclose(tpms.repeat_cell, expected_repeat_cell)


def test_infill_given_repeat_cell_must_use_corresponding_cell_size() -> None:
    """Test if the cell size is computed correctly."""
    tpms = microgen.Infill(
        obj=microgen.Box(dim_x=1.0, dim_y=1.0, dim_z=1.0).generateVtk(),
        surface_function=microgen.surface_functions.gyroid,
        offset=TEST_DEFAULT_OFFSET,
        repeat_cell=(1, 1, 2),
    )

    expected_cell_size = (1.0, 1.0, 0.5)
    assert np.allclose(tpms.cell_size, expected_cell_size)


@pytest.mark.parametrize("kwarg", [{"cell_size": 0.5}, {"repeat_cell": 2}])
def test_infill_bounds_match_obj_bounds(kwarg: dict[str, int | float]) -> None:
    """Test if the grid bounds match the object bounds."""
    obj = microgen.Ellipsoid(a_x=1.0, a_y=2.0 / 3.0, a_z=0.5).generateVtk()
    tpms = microgen.Infill(
        obj=obj,
        surface_function=microgen.surface_functions.gyroid,
        offset=TEST_DEFAULT_OFFSET,
        **kwarg,
    )

    grid_bounds = np.array(tpms.grid.bounds)
    grid_dim = grid_bounds[1::2] - grid_bounds[::2]

    obj_bounds = np.array(obj.bounds)
    obj_dim = obj_bounds[1::2] - obj_bounds[::2]

    assert np.all(obj_dim <= grid_dim) or np.allclose(obj_dim, grid_dim, rtol=1e-2)
    assert np.all(grid_dim < obj_dim + tpms.cell_size)


def test_infill_fills_the_object_with_any_normal_orientation() -> None:
    """Test if the object is filled correctly with any normal orientation."""
    mesh = microgen.Box(dim_x=1.0, dim_y=1.0, dim_z=1.0).generateVtk()
    first = microgen.Infill(
        obj=mesh,
        surface_function=microgen.surface_functions.gyroid,
        offset=TEST_DEFAULT_OFFSET,
        cell_size=0.5,
    )
    mesh = mesh.triangulate()
    mesh.flip_normals()
    second = microgen.Infill(
        obj=mesh,
        surface_function=microgen.surface_functions.gyroid,
        offset=TEST_DEFAULT_OFFSET,
        cell_size=0.5,
    )

    assert np.allclose(first.sheet.volume, second.sheet.volume)
    assert first.sheet.points.shape == second.sheet.points.shape


def test_infill_given_repeat_cell_and_cell_size_must_raise_an_error() -> None:
    """Test if the cell size is computed correctly."""
    with pytest.raises(ValueError):
        microgen.Infill(
            obj=microgen.Box(dim_x=1.0, dim_y=1.0, dim_z=1.0).generateVtk(),
            surface_function=microgen.surface_functions.gyroid,
            offset=TEST_DEFAULT_OFFSET,
            repeat_cell=(2, 1, 2),
            cell_size=(0.5, 1.0, 0.5),
        )


def test_infill_raises_error_when_cell_size_is_too_large() -> None:
    """Test if the cell size is too large compared to the given object size."""
    too_large_cell_size = (1.0, 2.0, 1.0)
    with pytest.raises(ValueError):
        microgen.Infill(
            obj=microgen.Box(dim_x=1.0, dim_y=1.0, dim_z=1.0).generateVtk(),
            surface_function=microgen.surface_functions.gyroid,
            offset=TEST_DEFAULT_OFFSET,
            cell_size=too_large_cell_size,
        )<|MERGE_RESOLUTION|>--- conflicted
+++ resolved
@@ -116,12 +116,8 @@
     )
 
     # Act
-<<<<<<< HEAD
-    sheet = tpms.generateVtk(type_part="sheet")
+    sheet = tpms.generate_vtk(type_part="sheet")
     computed_density = sheet.volume / abs(tpms.grid.volume)
-=======
-    computed_density = tpms.generate_vtk(type_part="sheet").volume / tpms.grid.volume
->>>>>>> 40c9cc65
 
     # Assert
     assert np.isclose(computed_density, density, rtol=0.1)
@@ -307,13 +303,8 @@
         density=expected_density,
     )
 
-<<<<<<< HEAD
-    part = tpms.generateVtk(type_part=type_part)
+    part = tpms.generate_vtk(type_part=type_part)
     assert np.isclose(part.volume, abs(tpms.grid.volume) * expected_density, rtol=1e-2)
-=======
-    part = tpms.generate_vtk(type_part=type_part)
-    assert np.isclose(part.volume, tpms.grid.volume * 0.2, rtol=1e-2)
->>>>>>> 40c9cc65
 
 
 @pytest.mark.parametrize("type_part", ["lower skeletal", "upper skeletal", "sheet"])
@@ -327,13 +318,8 @@
     )
 
     assert np.isclose(
-<<<<<<< HEAD
-        tpms.generateVtk(type_part=type_part).volume,
+        tpms.generate_vtk(type_part=type_part).volume,
         abs(tpms.grid.volume),
-=======
-        tpms.generate_vtk(type_part=type_part).volume,
-        tpms.grid.volume,
->>>>>>> 40c9cc65
         rtol=1.0e-9,
     )
 
@@ -389,11 +375,7 @@
     with pytest.raises(NotImplementedError):
         tpms.generate(type_part="lower skeletal")
 
-<<<<<<< HEAD
-    sheet = tpms.generateVtk(type_part="lower skeletal")
-=======
-    sheet = tpms.generate_vtk(type_part="lower skeletal").extract_surface()
->>>>>>> 40c9cc65
+    sheet = tpms.generate_vtk(type_part="lower skeletal")
     assert 0.0 < sheet.volume < np.abs(tpms.grid.volume)
 
     def including_negative_values(
@@ -410,11 +392,7 @@
     with pytest.raises(NotImplementedError):
         tpms.generate(type_part="lower skeletal")
 
-<<<<<<< HEAD
-    sheet = tpms.generateVtk(type_part="lower skeletal")
-=======
-    sheet = tpms.generate_vtk(type_part="lower skeletal").extract_surface()
->>>>>>> 40c9cc65
+    sheet = tpms.generate_vtk(type_part="lower skeletal")
     assert 0.0 < sheet.volume < np.abs(tpms.grid.volume)
 
 
@@ -453,11 +431,7 @@
     with pytest.raises(NotImplementedError):
         tpms.generate(type_part="sheet")
 
-<<<<<<< HEAD
-    sheet = tpms.generateVtk(type_part="sheet")
-=======
-    sheet = tpms.generate_vtk(type_part="sheet").extract_surface()
->>>>>>> 40c9cc65
+    sheet = tpms.generate_vtk(type_part="sheet")
     assert 0.0 < sheet.volume < np.abs(tpms.grid.volume)
 
 
@@ -503,17 +477,17 @@
         surface_function=microgen.surface_functions.gyroid,
         offset=TEST_DEFAULT_OFFSET,
     )
-    first_part = tpms.generateVtk(type_part=part_type)
+    first_part = tpms.generate_vtk(type_part=part_type)
 
     tpms.offset *= 2.0
-    second_part = tpms.generateVtk(type_part=part_type)
+    second_part = tpms.generate_vtk(type_part=part_type)
     assert not np.isclose(first_part.volume, second_part.volume)
 
 
 def test_infill_given_cell_size_must_use_corresponding_repeat_cell() -> None:
     """Test if the repeat cell is computed correctly."""
     tpms = microgen.Infill(
-        obj=microgen.Box(dim_x=1.0, dim_y=1.0, dim_z=1.0).generateVtk(),
+        obj=microgen.Box(dim_x=1.0, dim_y=1.0, dim_z=1.0).generate_vtk(),
         surface_function=microgen.surface_functions.gyroid,
         offset=TEST_DEFAULT_OFFSET,
         cell_size=(0.5, 1.0, 1.0),
@@ -525,7 +499,7 @@
 def test_infill_given_repeat_cell_must_use_corresponding_cell_size() -> None:
     """Test if the cell size is computed correctly."""
     tpms = microgen.Infill(
-        obj=microgen.Box(dim_x=1.0, dim_y=1.0, dim_z=1.0).generateVtk(),
+        obj=microgen.Box(dim_x=1.0, dim_y=1.0, dim_z=1.0).generate_vtk(),
         surface_function=microgen.surface_functions.gyroid,
         offset=TEST_DEFAULT_OFFSET,
         repeat_cell=(1, 1, 2),
@@ -538,7 +512,7 @@
 @pytest.mark.parametrize("kwarg", [{"cell_size": 0.5}, {"repeat_cell": 2}])
 def test_infill_bounds_match_obj_bounds(kwarg: dict[str, int | float]) -> None:
     """Test if the grid bounds match the object bounds."""
-    obj = microgen.Ellipsoid(a_x=1.0, a_y=2.0 / 3.0, a_z=0.5).generateVtk()
+    obj = microgen.Ellipsoid(a_x=1.0, a_y=2.0 / 3.0, a_z=0.5).generate_vtk()
     tpms = microgen.Infill(
         obj=obj,
         surface_function=microgen.surface_functions.gyroid,
@@ -558,7 +532,7 @@
 
 def test_infill_fills_the_object_with_any_normal_orientation() -> None:
     """Test if the object is filled correctly with any normal orientation."""
-    mesh = microgen.Box(dim_x=1.0, dim_y=1.0, dim_z=1.0).generateVtk()
+    mesh = microgen.Box(dim_x=1.0, dim_y=1.0, dim_z=1.0).generate_vtk()
     first = microgen.Infill(
         obj=mesh,
         surface_function=microgen.surface_functions.gyroid,
@@ -582,7 +556,7 @@
     """Test if the cell size is computed correctly."""
     with pytest.raises(ValueError):
         microgen.Infill(
-            obj=microgen.Box(dim_x=1.0, dim_y=1.0, dim_z=1.0).generateVtk(),
+            obj=microgen.Box(dim_x=1.0, dim_y=1.0, dim_z=1.0).generate_vtk(),
             surface_function=microgen.surface_functions.gyroid,
             offset=TEST_DEFAULT_OFFSET,
             repeat_cell=(2, 1, 2),
@@ -595,7 +569,7 @@
     too_large_cell_size = (1.0, 2.0, 1.0)
     with pytest.raises(ValueError):
         microgen.Infill(
-            obj=microgen.Box(dim_x=1.0, dim_y=1.0, dim_z=1.0).generateVtk(),
+            obj=microgen.Box(dim_x=1.0, dim_y=1.0, dim_z=1.0).generate_vtk(),
             surface_function=microgen.surface_functions.gyroid,
             offset=TEST_DEFAULT_OFFSET,
             cell_size=too_large_cell_size,
