"""Tests for the TPMS shapes generation."""

from __future__ import annotations

from inspect import getmembers, isfunction
from typing import Literal, Tuple, Type

import numpy as np
import pytest

import microgen

TEST_DEFAULT_OFFSET = 0.5


@pytest.mark.parametrize("type_part", ["lower skeletal", "upper skeletal", "sheet"])
def test_tpms_given_cadquery_vtk_shapes_volume_must_be_equivalent(
    type_part: Literal["sheet", "lower skeletal", "upper skeletal"],
):
    """Test for the volume of the TPMS shapes generated with CadQuery and VTK."""
    # Arrange
    tpms = microgen.Tpms(
        surface_function=microgen.surface_functions.gyroid,
        density=0.3,
    )

    # Act
    shape_cadquery = tpms.generate(type_part=type_part)
    shape_vtk = tpms.generateVtk(type_part=type_part)

    # Assert
    assert np.isclose(shape_cadquery.Volume(), np.abs(shape_vtk.volume), rtol=1e-2)


@pytest.mark.parametrize("type_part", ["lower skeletal", "upper skeletal"])
def test_tpms_given_cadquery_vtk_zero_offset_skeletals_volume_must_be_equivalent(
    type_part: Literal["lower skeletal", "upper skeletal"],
):
    """Test for the volume of the TPMS skeletals generated with CadQuery and VTK."""
    # Arrange
    tpms = microgen.Tpms(
        surface_function=microgen.surface_functions.schwarzP,
        offset=0.0,
    )

    # Act
    shape_cadquery = tpms.generate(type_part=type_part)
    shape_vtk = tpms.generateVtk(type_part=type_part)

    # Assert
    assert np.isclose(shape_cadquery.Volume(), np.abs(shape_vtk.volume), rtol=1e-2)


def test_tpms_given_non_default_cell_size_and_repeat_cell_must_have_same_volume_with_cad_and_vtk():
    """Test for non-default cell size and repeat cell values."""
    tpms = microgen.Tpms(
        surface_function=microgen.surface_functions.gyroid,
        offset=TEST_DEFAULT_OFFSET,
        cell_size=(0.5, 2.0, 1.25),
        repeat_cell=(2, 1, 2),
    )

    shape_cadquery = tpms.generate(type_part="sheet")
    shape_vtk = tpms.generateVtk(type_part="sheet")

    assert np.isclose(shape_cadquery.Volume(), np.abs(shape_vtk.volume), rtol=1e-2)


@pytest.mark.parametrize(
    "surface",
    [func[0] for func in getmembers(microgen.surface_functions, isfunction)],
)
@pytest.mark.parametrize("repeat_cell", [2, (2, 1, 3)])
@pytest.mark.parametrize("cell_size", [3.0, (0.5, 1.5, 1.0)])
def test_tpms_given_sum_volume_must_be_cube_volume(
    surface: str,
    repeat_cell: int | Tuple[int, int, int],
    cell_size: float | Tuple[float, float, float],
):
    """Test for the volume of the TPMS shapes generated with CadQuery and VTK."""
    # Arrange
    tpms = microgen.Tpms(
        surface_function=getattr(microgen.surface_functions, surface),
        offset=TEST_DEFAULT_OFFSET,
        repeat_cell=repeat_cell,
        cell_size=cell_size,
    )

    # Act
    volume = np.abs(
        tpms.sheet.volume + tpms.lower_skeletal.volume + tpms.upper_skeletal.volume
    )
    cube_volume = np.prod(tpms.repeat_cell) * np.prod(tpms.cell_size)

    # Assert
    assert np.isclose(volume, cube_volume, rtol=1e-2)


@pytest.mark.parametrize(
    "surface",
    [func[0] for func in getmembers(microgen.surface_functions, isfunction)],
)
@pytest.mark.parametrize("density", [0.05, 0.5, 0.99, 1.0])
def test_tpms_given_density_must_match_computed_density(
    surface: str,
    density: float,
):
    """Test for the density of the TPMS shapes generated with CadQuery and VTK."""
    # Arrange
    tpms = microgen.Tpms(
        surface_function=getattr(microgen.surface_functions, surface),
        density=density,
    )

    # Act
    computed_density = tpms.generateVtk(type_part="sheet").volume / tpms.grid.volume

    # Assert
    assert np.isclose(computed_density, density, rtol=0.1)


@pytest.mark.parametrize(
    "coord_sys_tpms", [microgen.CylindricalTpms, microgen.SphericalTpms]
)
def test_tpms_given_coord_system_tpms_volumes_must_be_greater_than_zero_and_lower_than_grid_volume(
    coord_sys_tpms: Type[microgen.Tpms],
):
    """Test for the volume of the TPMS shapes generated with CadQuery and VTK."""
    tpms = coord_sys_tpms(
        radius=1.0,
        surface_function=microgen.surface_functions.gyroid,
        density=0.2,
    )

    assert 0 < tpms.sheet.extract_surface().volume < np.abs(tpms.grid.volume)
    assert 0 < tpms.lower_skeletal.extract_surface().volume < np.abs(tpms.grid.volume)
    assert 0 < tpms.upper_skeletal.extract_surface().volume < np.abs(tpms.grid.volume)


@pytest.mark.parametrize(
    "coord_sys_tpms,repeat_cell_zero,repeat_cell_max",
    [
        (microgen.CylindricalTpms, (1, 0, 1), (1, 100, 1)),
        (microgen.SphericalTpms, (1, 0, 0), (1, 100, 100)),
    ],
)
def test_tpms_given_zero_and_max_repeat_cell_values_volumes_must_correspond(
    coord_sys_tpms: Type[microgen.Tpms],
    repeat_cell_zero: Tuple[int, int, int],
    repeat_cell_max: Tuple[int, int, int],
):
    """Test for zero and max repeat cell values.
    The volume of the sheet, lower skeletal, and upper skeletal must be the same for zero and
    max repeat cell values and be between 0 and the volume of the grid.
    """
    tpms_repeat_zero = coord_sys_tpms(
        radius=1.0,
        surface_function=microgen.surface_functions.gyroid,
        offset=TEST_DEFAULT_OFFSET,
        repeat_cell=repeat_cell_zero,
    )

    tpms_repeat_max = coord_sys_tpms(
        radius=1.0,
        surface_function=microgen.surface_functions.gyroid,
        offset=TEST_DEFAULT_OFFSET,
        repeat_cell=repeat_cell_max,
    )

    assert np.abs(tpms_repeat_zero.grid.volume) == np.abs(tpms_repeat_max.grid.volume)

    assert (
        0
        < tpms_repeat_zero.sheet.extract_surface().volume
        == tpms_repeat_max.sheet.extract_surface().volume
        < np.abs(tpms_repeat_zero.grid.volume)
    )
    assert (
        0
        < tpms_repeat_zero.lower_skeletal.extract_surface().volume
        == tpms_repeat_max.lower_skeletal.extract_surface().volume
        < np.abs(tpms_repeat_zero.grid.volume)
    )
    assert (
        0
        < tpms_repeat_zero.upper_skeletal.extract_surface().volume
        == tpms_repeat_max.upper_skeletal.extract_surface().volume
        < np.abs(tpms_repeat_zero.grid.volume)
    )


def test_tpms_given_generate_surface_must_not_be_empty():
    """Test for the surface of the TPMS shapes generated with CadQuery and VTK."""
    tpms = microgen.Tpms(
        surface_function=microgen.surface_functions.gyroid,
        offset=TEST_DEFAULT_OFFSET,
        density=0.2,
    )

    surface = tpms.generate(type_part="surface")
    assert np.any(surface.Vertices())
    assert np.any(surface.Faces())
    assert not surface.Closed()


def test_tpms_given_variable_offset_cadquery_and_vtk_volumes_must_correspond():
    """Test for the volume of the TPMS shapes generated with CadQuery and VTK."""

    def variable_offset(x: np.ndarray, _: np.ndarray, __: np.ndarray):
        return x + 1.5

    tpms = microgen.Tpms(
        surface_function=microgen.surface_functions.gyroid,
        offset=variable_offset,
    )

    shape_cadquery = tpms.generate(type_part="sheet", smoothing=0, verbose=True)
    shape_vtk = tpms.generateVtk(type_part="sheet")

    assert np.isclose(shape_cadquery.Volume(), np.abs(shape_vtk.volume), rtol=1e-2)


@pytest.mark.parametrize("param", [0.3, 4.0])
def test_tpms_given_variable_offset_out_of_limits_with_cadquery_must_raise_error(
    param: float,
):
    """Test for the volume of the TPMS shapes generated with CadQuery and VTK."""

    def variable_offset(x: np.ndarray, _: np.ndarray, __: np.ndarray):
        return x + param  # x ∈ [-0.5, 0.5]

    # offset must be in [0, 2 * max(gyroid)]
    tpms = microgen.Tpms(
        surface_function=microgen.surface_functions.gyroid,
        offset=variable_offset,
    )

    with pytest.raises((ValueError, NotImplementedError)):
        tpms.generate(type_part="sheet")


def test_tpms_generate_given_wrong_type_part_parameter_must_raise_error():
    """Test for the volume of the TPMS shapes generated with CadQuery and VTK."""
    tpms = microgen.Tpms(
        surface_function=microgen.surface_functions.gyroid,
        offset=TEST_DEFAULT_OFFSET,
    )
    with pytest.raises(ValueError):
        tpms.generateVtk(type_part="fake")
    with pytest.raises(ValueError):
        tpms.generate(type_part="fake")


def test_tpms_given_wrong_cell_size_parameter_must_raise_error():
    """Test for the volume of the TPMS shapes generated with CadQuery and VTK."""
    with pytest.raises(ValueError):
        microgen.Tpms(
            surface_function=microgen.surface_functions.gyroid,
            cell_size=(1, 1),
        )


def test_tpms_given_wrong_repeat_cell_parameter_must_raise_error():
    """Test for the volume of the TPMS shapes generated with CadQuery and VTK."""
    with pytest.raises(ValueError):
        microgen.Tpms(
            surface_function=microgen.surface_functions.gyroid,
            repeat_cell=(1, 1, 1, 1),
        )


def test_tpms_given_wrong_density_parameter_must_raise_error():
    """Test for the volume of the TPMS shapes generated with CadQuery and VTK."""
    with pytest.raises(ValueError):
        microgen.Tpms(
            surface_function=microgen.surface_functions.gyroid,
            density=0.0,
        )


@pytest.mark.parametrize("type_part", ["lower skeletal", "upper skeletal", "sheet"])
def test_tpms_given_density_must_generate_tpms_with_correct_volume(
    type_part: Literal["sheet", "lower skeletal", "upper skeletal"],
):
    """Test for the volume of the TPMS shapes generated with CadQuery and VTK."""
    tpms = microgen.Tpms(
        surface_function=microgen.surface_functions.gyroid,
        density=0.2,
    )

    part = tpms.generateVtk(type_part=type_part)
    assert np.isclose(part.volume, tpms.grid.volume * 0.2, rtol=1e-2)


@pytest.mark.parametrize("type_part", ["lower skeletal", "upper skeletal", "sheet"])
def test_tpms_given_100_percent_density_must_return_a_cube(
    type_part: Literal["sheet", "lower skeletal", "upper skeletal"],
):
    """Test for the volume of the TPMS shapes generated with CadQuery and VTK."""
    tpms = microgen.Tpms(
        surface_function=microgen.surface_functions.gyroid,
        density=1.0,
    )

    assert np.isclose(
        tpms.generateVtk(type_part=type_part).volume,
        tpms.grid.volume,
        rtol=1.0e-9,
    )


def test_tpms_offset_from_density_given_density_must_return_valid_offset():
    """Test for the volume of the TPMS shapes generated with CadQuery and VTK."""
    tpms = microgen.Tpms(
        surface_function=microgen.surface_functions.gyroid,
    )

    offset = microgen.Tpms.offset_from_density(
        surface_function=microgen.surface_functions.gyroid,
        density=0.5,
        part_type="sheet",
    )
    max_offset = -2.0 * np.min(tpms.grid["surface"])
    assert 0 < offset < max_offset


def test_tpms_given_property_must_return_the_same_value():
    """Test for the volume of the TPMS shapes generated with CadQuery and VTK."""
    tpms = microgen.Tpms(
        surface_function=microgen.surface_functions.gyroid,
        density=0.2,
    )
    skeletals = tpms.skeletals

    assert tpms.upper_skeletal == skeletals[0]
    assert tpms.lower_skeletal == skeletals[1]
    assert tpms.sheet == tpms.sheet
    assert tpms.generateVtk(type_part="surface") == tpms.surface


def test_tpms_given_surface_must_not_be_empty():
    """Test for the volume of the TPMS shapes generated with CadQuery and VTK."""
    tpms = microgen.Tpms(
        surface_function=microgen.surface_functions.gyroid,
    )

    assert np.any(tpms.surface.points)
    assert np.any(tpms.surface.faces)


def test_tpms_given_negative_offset_for_skeletal_must_work_with_vtk_and_raise_error_with_cadquery():
    """Test for the volume of the TPMS shapes generated with CadQuery and VTK."""
    tpms = microgen.Tpms(
        surface_function=microgen.surface_functions.gyroid,
        offset=-1.0,
    )
    with pytest.raises(NotImplementedError):
        tpms.generate(type_part="lower skeletal")

    sheet = tpms.generateVtk(type_part="lower skeletal").extract_surface()
    assert 0.0 < sheet.volume < np.abs(tpms.grid.volume)

    def including_negative_values(x: np.ndarray, _: np.ndarray, __: np.ndarray):
        return x

    tpms = microgen.Tpms(
        surface_function=microgen.surface_functions.gyroid,
        offset=including_negative_values,
    )
    with pytest.raises(NotImplementedError):
        tpms.generate(type_part="lower skeletal")

    sheet = tpms.generateVtk(type_part="lower skeletal").extract_surface()
    assert 0.0 < sheet.volume < np.abs(tpms.grid.volume)


def test_tpms_given_negative_offset_for_sheet_must_work_with_vtk_and_raise_error_with_cadquery():
    """Test for the volume of the TPMS shapes generated with CadQuery and VTK."""

    def all_negative(x: np.ndarray, _: np.ndarray, __: np.ndarray):
        return -1.0 + x

    tpms = microgen.Tpms(
        surface_function=microgen.surface_functions.gyroid,
        offset=all_negative,
    )
    with pytest.raises(ValueError):
        tpms.generate(type_part="sheet")

    assert tpms.generateVtk(type_part="sheet").volume == 0.0

    def including_negative_values(x: np.ndarray, _: np.ndarray, __: np.ndarray):
        return x

    tpms = microgen.Tpms(
        surface_function=microgen.surface_functions.gyroid,
        offset=including_negative_values,
    )
    with pytest.raises(NotImplementedError):
        tpms.generate(type_part="sheet")

    sheet = tpms.generateVtk(type_part="sheet").extract_surface()
    assert 0.0 < sheet.volume < np.abs(tpms.grid.volume)


def test_tpms_center_and_orientation_must_correspond():
    """Test for the volume of the TPMS shapes generated with CadQuery and VTK."""
    center = (1.0, -2.0, 3.0)
    orientation = (np.pi / 3, -np.pi / 4, np.pi / 5)

    tpms = microgen.Tpms(
        surface_function=microgen.surface_functions.gyroid,
        offset=TEST_DEFAULT_OFFSET,
        center=center,
        orientation=orientation,
    )
    vtk_sheet = tpms.generateVtk(type_part="sheet")
    cad_sheet = tpms.generate(type_part="sheet")

    no_orientation = microgen.Tpms(
        surface_function=microgen.surface_functions.gyroid,
        offset=TEST_DEFAULT_OFFSET,
        center=center,
    )

    assert np.allclose(vtk_sheet.center, center)
    assert np.allclose(cad_sheet.Center().toTuple(), center, rtol=1e-3)

    bbox = cad_sheet.BoundingBox()
    bounds = (bbox.xmin, bbox.xmax, bbox.ymin, bbox.ymax, bbox.zmin, bbox.zmax)
    assert np.allclose(bounds, vtk_sheet.bounds)

    assert not np.allclose(
        vtk_sheet.bounds,
        no_orientation.generateVtk(type_part="sheet").bounds,
    )


<<<<<<< HEAD
@pytest.mark.parametrize("part_type", ["sheet", "lower skeletal", "upper skeletal"])
def test_tpms_check_that_volume_has_changed_when_the_offset_is_updated(
    part_type: Literal["sheet", "lower skeletal", "upper skeletal"],
) -> None:
    """Test for the volume of the TPMS shapes generated with CadQuery and VTK."""
    tpms = microgen.Tpms(
        surface_function=microgen.surface_functions.gyroid,
        offset=0.5,
    )
    first_part = tpms.generateVtk(type_part=part_type)

    tpms.offset = 1.0
    second_part = tpms.generateVtk(type_part=part_type)
    assert not np.isclose(first_part.volume, second_part.volume)
=======
def test_infill_given_cell_size_must_use_corresponding_repeat_cell() -> None:
    """Test if the repeat cell is computed correctly."""
    tpms = microgen.Infill(
        obj=microgen.Box(dim_x=1.0, dim_y=1.0, dim_z=1.0).generateVtk(),
        surface_function=microgen.surface_functions.gyroid,
        offset=TEST_DEFAULT_OFFSET,
        cell_size=(0.5, 1.0, 1.0),
    )
    expected_repeat_cell = (2, 1, 1)
    assert np.allclose(tpms.repeat_cell, expected_repeat_cell)


def test_infill_given_repeat_cell_must_use_corresponding_cell_size() -> None:
    """Test if the cell size is computed correctly."""
    tpms = microgen.Infill(
        obj=microgen.Box(dim_x=1.0, dim_y=1.0, dim_z=1.0).generateVtk(),
        surface_function=microgen.surface_functions.gyroid,
        offset=TEST_DEFAULT_OFFSET,
        repeat_cell=(1, 1, 2),
    )

    expected_cell_size = (1.0, 1.0, 0.5)
    assert np.allclose(tpms.cell_size, expected_cell_size)


@pytest.mark.parametrize("kwarg", [{"cell_size": 0.5}, {"repeat_cell": 2}])
def test_infill_bounds_match_obj_bounds(kwarg: dict[str, int | float]) -> None:
    """Test if the grid bounds match the object bounds."""
    obj = microgen.Ellipsoid(a_x=1.0, a_y=2.0 / 3.0, a_z=0.5).generateVtk()
    tpms = microgen.Infill(
        obj=obj,
        surface_function=microgen.surface_functions.gyroid,
        offset=TEST_DEFAULT_OFFSET,
        **kwarg,
    )

    grid_bounds = np.array(tpms.grid.bounds)
    grid_dim = grid_bounds[1::2] - grid_bounds[::2]

    obj_bounds = np.array(obj.bounds)
    obj_dim = obj_bounds[1::2] - obj_bounds[::2]

    assert np.all(obj_dim <= grid_dim) or np.allclose(obj_dim, grid_dim, rtol=1e-2)
    assert np.all(grid_dim < obj_dim + tpms.cell_size)


def test_infill_fills_the_object_with_any_normal_orientation() -> None:
    """Test if the object is filled correctly with any normal orientation."""
    mesh = microgen.Box(dim_x=1.0, dim_y=1.0, dim_z=1.0).generateVtk()
    first = microgen.Infill(
        obj=mesh,
        surface_function=microgen.surface_functions.gyroid,
        offset=TEST_DEFAULT_OFFSET,
        cell_size=0.5,
    )
    mesh = mesh.triangulate()
    mesh.flip_normals()
    second = microgen.Infill(
        obj=mesh,
        surface_function=microgen.surface_functions.gyroid,
        offset=TEST_DEFAULT_OFFSET,
        cell_size=0.5,
    )

    assert np.allclose(first.sheet.volume, second.sheet.volume)
    assert first.sheet.points.shape == second.sheet.points.shape


def test_infill_given_repeat_cell_and_cell_size_must_raise_an_error() -> None:
    """Test if the cell size is computed correctly."""
    with pytest.raises(ValueError):
        microgen.Infill(
            obj=microgen.Box(dim_x=1.0, dim_y=1.0, dim_z=1.0).generateVtk(),
            surface_function=microgen.surface_functions.gyroid,
            offset=TEST_DEFAULT_OFFSET,
            repeat_cell=(2, 1, 2),
            cell_size=(0.5, 1.0, 0.5),
        )


def test_infill_raises_error_when_cell_size_is_too_large() -> None:
    """Test if the cell size is too large compared to the given object size."""
    too_large_cell_size = (1.0, 2.0, 1.0)
    with pytest.raises(ValueError):
        microgen.Infill(
            obj=microgen.Box(dim_x=1.0, dim_y=1.0, dim_z=1.0).generateVtk(),
            surface_function=microgen.surface_functions.gyroid,
            offset=TEST_DEFAULT_OFFSET,
            cell_size=too_large_cell_size,
        )
>>>>>>> e7370b0c
<|MERGE_RESOLUTION|>--- conflicted
+++ resolved
@@ -436,7 +436,6 @@
     )
 
 
-<<<<<<< HEAD
 @pytest.mark.parametrize("part_type", ["sheet", "lower skeletal", "upper skeletal"])
 def test_tpms_check_that_volume_has_changed_when_the_offset_is_updated(
     part_type: Literal["sheet", "lower skeletal", "upper skeletal"],
@@ -451,7 +450,8 @@
     tpms.offset = 1.0
     second_part = tpms.generateVtk(type_part=part_type)
     assert not np.isclose(first_part.volume, second_part.volume)
-=======
+
+
 def test_infill_given_cell_size_must_use_corresponding_repeat_cell() -> None:
     """Test if the repeat cell is computed correctly."""
     tpms = microgen.Infill(
@@ -541,5 +541,4 @@
             surface_function=microgen.surface_functions.gyroid,
             offset=TEST_DEFAULT_OFFSET,
             cell_size=too_large_cell_size,
-        )
->>>>>>> e7370b0c
+        )