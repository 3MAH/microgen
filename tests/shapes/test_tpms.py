"""Tests for the TPMS shapes generation."""

from __future__ import annotations

from inspect import getmembers, isfunction
from typing import Literal

import numpy as np
import numpy.typing as npt
import pytest

import microgen

TEST_DEFAULT_OFFSET = 0.5


def _get_microgen_surface_functions() -> list[str]:
    # Dont take into account deprecated surface functions named in camelCase
    return [
        func[0]
        for func in getmembers(microgen.surface_functions, isfunction)
        if not any(ele.isupper() for ele in func[0])
    ]


@pytest.mark.parametrize("type_part", ["lower skeletal", "upper skeletal", "sheet"])
def test_tpms_given_cadquery_vtk_shapes_volume_must_be_equivalent(
    type_part: Literal["sheet", "lower skeletal", "upper skeletal"],
) -> None:
    """Test for the volume of the TPMS shapes generated with CadQuery and VTK."""
    # Arrange
    tpms = microgen.Tpms(
        surface_function=microgen.surface_functions.gyroid,
        density=0.3,
    )

    # Act
    shape_cadquery = tpms.generate(type_part=type_part)
    shape_vtk = tpms.generate_vtk(type_part=type_part)

    # Assert
    assert np.isclose(shape_cadquery.Volume(), np.abs(shape_vtk.volume), rtol=1e-2)


@pytest.mark.parametrize("type_part", ["lower skeletal", "upper skeletal"])
def test_tpms_given_cadquery_vtk_zero_offset_skeletals_volume_must_be_equivalent(
    type_part: Literal["lower skeletal", "upper skeletal"],
) -> None:
    """Test for the volume of the TPMS skeletals generated with CadQuery and VTK."""
    # Arrange
    tpms = microgen.Tpms(surface_function=microgen.surface_functions.schwarzP, offset=0)

    # Act
    shape_cadquery = tpms.generate(type_part=type_part)
    shape_vtk = tpms.generate_vtk(type_part=type_part)

    # Assert
    assert np.isclose(shape_cadquery.Volume(), np.abs(shape_vtk.volume), rtol=1e-2)


def test_tpms_given_non_default_cell_size_and_repeat_cell_must_have_same_volume_with_cad_and_vtk() -> (
    None
):
    """Test for non-default cell size and repeat cell values."""
    tpms = microgen.Tpms(
        surface_function=microgen.surface_functions.gyroid,
        offset=TEST_DEFAULT_OFFSET,
        cell_size=(0.5, 2.0, 1.25),
        repeat_cell=(2, 1, 2),
    )

    shape_cadquery = tpms.generate(type_part="sheet")
    shape_vtk = tpms.generate_vtk(type_part="sheet")

    assert np.isclose(shape_cadquery.Volume(), np.abs(shape_vtk.volume), rtol=1e-2)


@pytest.mark.parametrize(
    "surface",
    _get_microgen_surface_functions(),
)
@pytest.mark.parametrize("repeat_cell", [2, (2, 1, 3)])
@pytest.mark.parametrize("cell_size", [3.0, (0.5, 1.5, 1.0)])
def test_tpms_given_sum_volume_must_be_cube_volume(
    surface: str,
    repeat_cell: int | tuple[int, int, int],
    cell_size: float | tuple[float, float, float],
) -> None:
    """Test for the volume of the TPMS shapes generated with CadQuery and VTK."""
    # Arrange
    tpms = microgen.Tpms(
        surface_function=getattr(microgen.surface_functions, surface),
        offset=TEST_DEFAULT_OFFSET,
        repeat_cell=repeat_cell,
        cell_size=cell_size,
    )

    # Act
    volume = np.abs(
        tpms.sheet.volume + tpms.lower_skeletal.volume + tpms.upper_skeletal.volume,
    )
    cube_volume = np.prod(tpms.repeat_cell) * np.prod(tpms.cell_size)

    # Assert
    assert np.isclose(volume, cube_volume, rtol=1e-2)


@pytest.mark.parametrize("surface", _get_microgen_surface_functions())
@pytest.mark.parametrize("density", [0.05, 0.5, 0.99, 1.0])
def test_tpms_given_density_must_match_computed_density(
    surface: str,
    density: float,
) -> None:
    """Test for the density of the TPMS shapes generated with CadQuery and VTK."""
    # Arrange
    tpms = microgen.Tpms(
        surface_function=getattr(microgen.surface_functions, surface),
        density=density,
    )

    # Act
    sheet = tpms.generate_vtk(type_part="sheet")
    computed_density = sheet.volume / abs(tpms.grid.volume)

    # Assert
    assert np.isclose(computed_density, density, rtol=0.1)


@pytest.mark.parametrize(
    "coord_sys_tpms",
    [microgen.Tpms, microgen.CylindricalTpms, microgen.SphericalTpms],
)
def test_tpms_given_coord_system_tpms_coordinates_field_must_be_in_cartesian_frame(
    coord_sys_tpms: type[microgen.Tpms],
) -> None:
    """Test if the `coords` field of the grid correspond to the cartesian frame."""
    kwargs = {"radius": 1.0} if coord_sys_tpms != microgen.Tpms else {}

    tpms = coord_sys_tpms(
        surface_function=microgen.surface_functions.gyroid,
        offset=TEST_DEFAULT_OFFSET,
        **kwargs,
    )

    linspaces: list[npt.NDArray[np.float64]] = [
        np.linspace(
            -0.5 * cell_size_axis * repeat_cell_axis,
            0.5 * cell_size_axis * repeat_cell_axis,
            tpms.resolution * repeat_cell_axis,
        )
        for repeat_cell_axis, cell_size_axis in zip(
            tpms.repeat_cell,
            tpms.cell_size,
        )
    ]

    cartesian_coords = np.vstack(
        [axis.ravel("F") for axis in np.meshgrid(*linspaces)],
    ).T

    assert np.all(cartesian_coords == tpms.grid["coords"])


@pytest.mark.parametrize(
    "coord_sys_tpms",
    [microgen.CylindricalTpms, microgen.SphericalTpms],
)
def test_tpms_given_coord_system_tpms_volumes_must_be_greater_than_zero_and_lower_than_grid_volume(
    coord_sys_tpms: type[microgen.Tpms],
) -> None:
    """Test for the volume of the TPMS shapes generated with CadQuery and VTK."""
    tpms = coord_sys_tpms(
        radius=1.0,
        surface_function=microgen.surface_functions.gyroid,
        density=0.2,
    )

    assert 0 < tpms.sheet.volume < np.abs(tpms.grid.volume)
    assert 0 < tpms.lower_skeletal.volume < np.abs(tpms.grid.volume)
    assert 0 < tpms.upper_skeletal.volume < np.abs(tpms.grid.volume)


@pytest.mark.parametrize(
    ("coord_sys_tpms", "repeat_cell_zero", "repeat_cell_max"),
    [
        (microgen.CylindricalTpms, (1, 0, 1), (1, 100, 1)),
        (microgen.SphericalTpms, (1, 0, 0), (1, 100, 100)),
    ],
)
def test_tpms_given_zero_and_max_repeat_cell_values_volumes_must_correspond(
    coord_sys_tpms: type[microgen.Tpms],
    repeat_cell_zero: tuple[int, int, int],
    repeat_cell_max: tuple[int, int, int],
) -> None:
    """Test for zero and max repeat cell values.

    The volume of the sheet, lower skeletal, and upper skeletal must be the same for zero and
    max repeat cell values and be between 0 and the volume of the grid.
    """
    tpms_repeat_zero = coord_sys_tpms(
        radius=1.0,
        surface_function=microgen.surface_functions.gyroid,
        offset=TEST_DEFAULT_OFFSET,
        repeat_cell=repeat_cell_zero,
    )

    tpms_repeat_max = coord_sys_tpms(
        radius=1.0,
        surface_function=microgen.surface_functions.gyroid,
        offset=TEST_DEFAULT_OFFSET,
        repeat_cell=repeat_cell_max,
    )

    assert np.abs(tpms_repeat_zero.grid.volume) == np.abs(tpms_repeat_max.grid.volume)

    assert (
        0
        < tpms_repeat_zero.sheet.volume
        == tpms_repeat_max.sheet.volume
        < np.abs(tpms_repeat_zero.grid.volume)
    )
    assert (
        0
        < tpms_repeat_zero.lower_skeletal.volume
        == tpms_repeat_max.lower_skeletal.volume
        < np.abs(tpms_repeat_zero.grid.volume)
    )
    assert (
        0
        < tpms_repeat_zero.upper_skeletal.volume
        == tpms_repeat_max.upper_skeletal.volume
        < np.abs(tpms_repeat_zero.grid.volume)
    )


def test_tpms_given_generate_surface_must_not_be_empty() -> None:
    """Test for the surface of the TPMS shapes generated with CadQuery and VTK."""
    tpms = microgen.Tpms(surface_function=microgen.surface_functions.gyroid, offset=0)

    surface = tpms.generate(type_part="surface")
    assert np.any(surface.Vertices())
    assert np.any(surface.Faces())
    assert not surface.Closed()


def test_tpms_given_variable_offset_cadquery_and_vtk_volumes_must_correspond() -> None:
    """Test for the volume of the TPMS shapes generated with CadQuery and VTK."""

    def variable_offset(
        x: npt.NDArray[np.float64],
        _: npt.NDArray[np.float64],
        __: npt.NDArray[np.float64],
    ) -> npt.NDArray[np.float64]:
        return x + 1.5

    tpms = microgen.Tpms(
        surface_function=microgen.surface_functions.gyroid,
        offset=variable_offset,
    )

    shape_cadquery = tpms.generate(type_part="sheet", smoothing=0, verbose=True)
    shape_vtk = tpms.generate_vtk(type_part="sheet")

    assert np.isclose(shape_cadquery.Volume(), np.abs(shape_vtk.volume), rtol=1e-2)


@pytest.mark.parametrize("param", [0.3, 4.0])
def test_tpms_given_variable_offset_out_of_limits_with_cadquery_must_raise_error(
    param: float,
) -> None:
    """Test for the volume of the TPMS shapes generated with CadQuery and VTK."""

    def variable_offset(
        x: npt.NDArray[np.float64],
        _: npt.NDArray[np.float64],
        __: npt.NDArray[np.float64],
    ) -> npt.NDArray[np.float64]:
        return x + param  # x ∈ [-0.5, 0.5]

    # offset must be in [0, 2 * max(gyroid)]
    tpms = microgen.Tpms(
        surface_function=microgen.surface_functions.gyroid,
        offset=variable_offset,
    )

    with pytest.raises((ValueError, NotImplementedError)):
        tpms.generate(type_part="sheet")


def test_tpms_generate_given_wrong_type_part_parameter_must_raise_error() -> None:
    """Test for the volume of the TPMS shapes generated with CadQuery and VTK."""
    tpms = microgen.Tpms(
        surface_function=microgen.surface_functions.gyroid,
        offset=TEST_DEFAULT_OFFSET,
    )
    with pytest.raises(ValueError):
        tpms.generate_vtk(type_part="fake")
    with pytest.raises(ValueError):
        tpms.generate(type_part="fake")


def test_tpms_given_wrong_cell_size_parameter_must_raise_error() -> None:
    """Test for the volume of the TPMS shapes generated with CadQuery and VTK."""
    with pytest.raises(ValueError):
        microgen.Tpms(
            surface_function=microgen.surface_functions.gyroid,
            cell_size=(1, 1),
        )


def test_tpms_given_wrong_repeat_cell_parameter_must_raise_error() -> None:
    """Test for the volume of the TPMS shapes generated with CadQuery and VTK."""
    with pytest.raises(ValueError):
        microgen.Tpms(
            surface_function=microgen.surface_functions.gyroid,
            repeat_cell=(1, 1, 1, 1),
        )


def test_tpms_given_wrong_density_parameter_must_raise_error() -> None:
    """Test for the volume of the TPMS shapes generated with CadQuery and VTK."""
    with pytest.raises(ValueError):
        microgen.Tpms(
            surface_function=microgen.surface_functions.gyroid,
            density=0.0,
        )


@pytest.mark.parametrize("type_part", ["lower skeletal", "upper skeletal", "sheet"])
def test_tpms_given_density_must_generate_tpms_with_correct_volume(
    type_part: Literal["sheet", "lower skeletal", "upper skeletal"],
) -> None:
    """Test for the volume of the TPMS shapes generated with CadQuery and VTK."""
    expected_density = 0.2
    tpms = microgen.Tpms(
        surface_function=microgen.surface_functions.gyroid,
        density=expected_density,
    )

    part = tpms.generate_vtk(type_part=type_part)
    assert np.isclose(part.volume, abs(tpms.grid.volume) * expected_density, rtol=1e-2)


@pytest.mark.parametrize("type_part", ["lower skeletal", "upper skeletal", "sheet"])
def test_tpms_given_100_percent_density_must_return_a_cube(
    type_part: Literal["sheet", "lower skeletal", "upper skeletal"],
) -> None:
    """Test for the volume of the TPMS shapes generated with CadQuery and VTK."""
    tpms = microgen.Tpms(
        surface_function=microgen.surface_functions.gyroid,
        density=1.0,
    )

    assert np.isclose(
        tpms.generate_vtk(type_part=type_part).volume,
        abs(tpms.grid.volume),
        rtol=1.0e-9,
    )


def test_tpms_offset_from_density_given_density_must_return_valid_offset() -> None:
    """Test for the volume of the TPMS shapes generated with CadQuery and VTK."""
    tpms = microgen.Tpms(surface_function=microgen.surface_functions.gyroid, offset=0)

    offset = microgen.Tpms.offset_from_density(
        surface_function=microgen.surface_functions.gyroid,
        density=0.5,
        part_type="sheet",
    )

    max_offset = -2.0 * np.min(tpms.grid["surface"])
    assert 0 < offset < max_offset


def test_tpms_given_property_must_return_the_same_value() -> None:
    """Test for the volume of the TPMS shapes generated with CadQuery and VTK."""
    tpms = microgen.Tpms(
        surface_function=microgen.surface_functions.gyroid,
        density=0.2,
    )
    skeletals = tpms.skeletals

    assert tpms.upper_skeletal == skeletals[0]
    assert tpms.lower_skeletal == skeletals[1]
    assert tpms.sheet == tpms.sheet
    assert tpms.generate_vtk(type_part="surface") == tpms.surface


def test_tpms_given_surface_must_not_be_empty() -> None:
    """Test for the volume of the TPMS shapes generated with CadQuery and VTK."""
    tpms = microgen.Tpms(surface_function=microgen.surface_functions.gyroid, offset=0)

    assert np.any(tpms.surface.points)
    assert np.any(tpms.surface.faces)


def test_tpms_given_negative_offset_for_skeletal_must_work_with_vtk_and_raise_error_with_cadquery() -> (
    None
):
    """Test for the volume of the TPMS shapes generated with CadQuery and VTK."""
    tpms = microgen.Tpms(
        surface_function=microgen.surface_functions.gyroid,
        offset=-1.0,
    )
    with pytest.raises(NotImplementedError):
        tpms.generate(type_part="lower skeletal")

    sheet = tpms.generate_vtk(type_part="lower skeletal")
    assert 0.0 < sheet.volume < np.abs(tpms.grid.volume)

    def including_negative_values(
        x: npt.NDArray[np.float64],
        _: npt.NDArray[np.float64],
        __: npt.NDArray[np.float64],
    ) -> npt.NDArray[np.float64]:
        return x

    tpms = microgen.Tpms(
        surface_function=microgen.surface_functions.gyroid,
        offset=including_negative_values,
    )
    with pytest.raises(NotImplementedError):
        tpms.generate(type_part="lower skeletal")

    sheet = tpms.generate_vtk(type_part="lower skeletal")
    assert 0.0 < sheet.volume < np.abs(tpms.grid.volume)


def test_tpms_given_negative_offset_for_sheet_must_work_with_vtk_and_raise_error_with_cadquery() -> (
    None
):
    """Test for the volume of the TPMS shapes generated with CadQuery and VTK."""

    def all_negative(
        x: npt.NDArray[np.float64],
        _: npt.NDArray[np.float64],
        __: npt.NDArray[np.float64],
    ) -> npt.NDArray[np.float64]:
        return -1.0 + x

    tpms = microgen.Tpms(
        surface_function=microgen.surface_functions.gyroid,
        offset=all_negative,
    )
    with pytest.raises(ValueError):
        tpms.generate(type_part="sheet")

    assert tpms.generate_vtk(type_part="sheet").volume == 0.0

    def including_negative_values(
        x: npt.NDArray[np.float64],
        _: npt.NDArray[np.float64],
        __: npt.NDArray[np.float64],
    ) -> npt.NDArray[np.float64]:
        return x

    tpms = microgen.Tpms(
        surface_function=microgen.surface_functions.gyroid,
        offset=including_negative_values,
    )
    with pytest.raises(NotImplementedError):
        tpms.generate(type_part="sheet")

    sheet = tpms.generate_vtk(type_part="sheet")
    assert 0.0 < sheet.volume < np.abs(tpms.grid.volume)


def test_tpms_center_and_orientation_must_correspond() -> None:
    """Test for the volume of the TPMS shapes generated with CadQuery and VTK."""
    center = (1.0, -2.0, 3.0)
    orientation = (np.pi / 3, -np.pi / 4, np.pi / 5)

    tpms = microgen.Tpms(
        surface_function=microgen.surface_functions.gyroid,
        offset=TEST_DEFAULT_OFFSET,
        center=center,
        orientation=orientation,
    )
    vtk_sheet = tpms.generate_vtk(type_part="sheet")
    cad_sheet = tpms.generate(type_part="sheet")

    no_orientation = microgen.Tpms(
        surface_function=microgen.surface_functions.gyroid,
        offset=TEST_DEFAULT_OFFSET,
        center=center,
    )

    assert np.allclose(vtk_sheet.center, center)
    assert np.allclose(cad_sheet.Center().toTuple(), center, rtol=1e-3)

    bbox = cad_sheet.BoundingBox()
    bounds = (bbox.xmin, bbox.xmax, bbox.ymin, bbox.ymax, bbox.zmin, bbox.zmax)
    assert np.allclose(bounds, vtk_sheet.bounds)

    assert not np.allclose(
        vtk_sheet.bounds,
        no_orientation.generate_vtk(type_part="sheet").bounds,
    )


@pytest.mark.parametrize("part_type", ["sheet", "lower skeletal", "upper skeletal"])
def test_tpms_generate_vtk_check_that_volume_has_changed_when_the_offset_is_updated(
    part_type: Literal["sheet", "lower skeletal", "upper skeletal"],
) -> None:
    """Test for the volume of the TPMS shapes generated with CadQuery and VTK."""
    tpms = microgen.Tpms(
        surface_function=microgen.surface_functions.gyroid,
        offset=TEST_DEFAULT_OFFSET,
    )
    first_part = tpms.generate_vtk(type_part=part_type)

    tpms.offset *= 2.0
    second_part = tpms.generate_vtk(type_part=part_type)
    assert not np.isclose(first_part.volume, second_part.volume)


@pytest.mark.parametrize("part_type", ["sheet", "lower skeletal", "upper skeletal"])
def test_tpms_generate_grid_vtk_check_that_volume_has_changed_when_the_offset_is_updated(
    part_type: Literal["sheet", "lower skeletal", "upper skeletal"],
) -> None:
    """Test for the volume of the TPMS shapes generated with CadQuery and VTK."""
    tpms = microgen.Tpms(
        surface_function=microgen.surface_functions.gyroid,
        offset=TEST_DEFAULT_OFFSET,
    )
    first_part = tpms.generate_grid_vtk(type_part=part_type)

    tpms.offset *= 2.0
    second_part = tpms.generate_grid_vtk(type_part=part_type)
    assert not np.isclose(first_part.volume, second_part.volume)


def test_infill_given_cell_size_must_use_corresponding_repeat_cell() -> None:
    """Test if the repeat cell is computed correctly."""
    tpms = microgen.Infill(
        obj=microgen.Box(dim=(1.0, 1.0, 1.0)).generate_vtk(),
        surface_function=microgen.surface_functions.gyroid,
        offset=TEST_DEFAULT_OFFSET,
        cell_size=(0.5, 1.0, 1.0),
    )
    expected_repeat_cell = (2, 1, 1)
    assert np.allclose(tpms.repeat_cell, expected_repeat_cell)


def test_infill_given_repeat_cell_must_use_corresponding_cell_size() -> None:
    """Test if the cell size is computed correctly."""
    tpms = microgen.Infill(
        obj=microgen.Box(dim=(1.0, 1.0, 1.0)).generate_vtk(),
        surface_function=microgen.surface_functions.gyroid,
        offset=TEST_DEFAULT_OFFSET,
        repeat_cell=(1, 1, 2),
    )

    expected_cell_size = (1.0, 1.0, 0.5)
    assert np.allclose(tpms.cell_size, expected_cell_size, rtol=1e-2)


@pytest.mark.parametrize("kwarg", [{"cell_size": 0.5}, {"repeat_cell": 2}])
def test_infill_bounds_match_obj_bounds(kwarg: dict[str, int | float]) -> None:
    """Test if the grid bounds match the object bounds."""
    obj = microgen.Ellipsoid(radii=(1.0, 2.0 / 3.0, 0.5)).generate_vtk()
    tpms = microgen.Infill(
        obj=obj,
        surface_function=microgen.surface_functions.gyroid,
        offset=TEST_DEFAULT_OFFSET,
        **kwarg,
    )

    grid_bounds = np.array(tpms.grid.bounds)
    grid_dim = grid_bounds[1::2] - grid_bounds[::2]

    obj_bounds = np.array(obj.bounds)
    obj_dim = obj_bounds[1::2] - obj_bounds[::2]

    assert np.all(obj_dim <= grid_dim) or np.allclose(obj_dim, grid_dim, rtol=1e-2)
    assert np.all(grid_dim < obj_dim + tpms.cell_size)


def test_infill_cylinder_has_expected_volume() -> None:
    """Test if an infilled cylinder has the expected volume."""
    density = 0.5
    cylinder = microgen.Cylinder().generate_vtk()
    infill = microgen.Infill(
        cylinder,
        surface_function=microgen.surface_functions.gyroid,
        density=density,
        repeat_cell=2,
<<<<<<< HEAD
=======
    )
    assert np.isclose(infill.sheet.volume, density * cylinder.volume, rtol=1e-2)


def test_infill_cylinder_returns_single_connected_component_mesh() -> None:
    """Test if the infilled cylinder returns a single connected component mesh."""
    infill = microgen.Infill(
        obj=microgen.Cylinder().generate_vtk(),
        surface_function=microgen.surface_functions.gyroid,
        offset=TEST_DEFAULT_OFFSET,
        repeat_cell=2,
>>>>>>> b336855a
    )

    components = infill.sheet.connectivity().point_data["RegionId"]
    n_unique = len(np.unique(components))

    assert n_unique == 1
<<<<<<< HEAD
    assert np.isclose(infill.sheet.volume, density * cylinder.volume, rtol=1e-2)
=======
>>>>>>> b336855a


def test_infill_given_repeat_cell_and_cell_size_must_raise_an_error() -> None:
    """Test if the cell size is computed correctly."""
    with pytest.raises(ValueError):
        microgen.Infill(
            obj=microgen.Box(dim=(1.0, 1.0, 1.0)).generate_vtk(),
            surface_function=microgen.surface_functions.gyroid,
            offset=TEST_DEFAULT_OFFSET,
            repeat_cell=(2, 1, 2),
            cell_size=(0.5, 1.0, 0.5),
        )


def test_infill_raises_error_when_cell_size_is_too_large() -> None:
    """Test if the cell size is too large compared to the given object size."""
    too_large_cell_size = (1.0, 2.0, 1.0)
    with pytest.raises(ValueError):
        microgen.Infill(
            obj=microgen.Box(dim=(1.0, 1.0, 1.0)).generate_vtk(),
            surface_function=microgen.surface_functions.gyroid,
            offset=TEST_DEFAULT_OFFSET,
            cell_size=too_large_cell_size,
        )


def test_tpms_both_offset_and_density_given_must_raise_error() -> None:
    """Test whether providing both offset and density results in an error."""
    with pytest.raises(ValueError):
        microgen.Tpms(
            surface_function=microgen.surface_functions.gyroid,
            offset=TEST_DEFAULT_OFFSET,
            density=0.5,
        )


def test_tpms_none_offset_and_density_given_must_raise_error() -> None:
    """Test whether omitting both offset and density results in an error."""
    with pytest.raises(ValueError):
        microgen.Tpms(
            surface_function=microgen.surface_functions.gyroid,
        )<|MERGE_RESOLUTION|>--- conflicted
+++ resolved
@@ -585,8 +585,6 @@
         surface_function=microgen.surface_functions.gyroid,
         density=density,
         repeat_cell=2,
-<<<<<<< HEAD
-=======
     )
     assert np.isclose(infill.sheet.volume, density * cylinder.volume, rtol=1e-2)
 
@@ -598,17 +596,12 @@
         surface_function=microgen.surface_functions.gyroid,
         offset=TEST_DEFAULT_OFFSET,
         repeat_cell=2,
->>>>>>> b336855a
     )
 
     components = infill.sheet.connectivity().point_data["RegionId"]
     n_unique = len(np.unique(components))
 
     assert n_unique == 1
-<<<<<<< HEAD
-    assert np.isclose(infill.sheet.volume, density * cylinder.volume, rtol=1e-2)
-=======
->>>>>>> b336855a
 
 
 def test_infill_given_repeat_cell_and_cell_size_must_raise_an_error() -> None:
