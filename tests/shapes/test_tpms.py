"""Tests for the TPMS shapes generation."""

from __future__ import annotations

from inspect import getmembers, isfunction
from typing import Literal, Tuple, Type

import numpy as np
import pytest

import microgen


@pytest.mark.parametrize("type_part", ["lower skeletal", "upper skeletal", "sheet"])
def test_tpms_given_cadquery_vtk_shapes_volume_must_be_equivalent(
    type_part: Literal["sheet", "lower skeletal", "upper skeletal"],
):
    """Test for the volume of the TPMS shapes generated with CadQuery and VTK."""
    # Arrange
    tpms = microgen.Tpms(
        surface_function=microgen.surface_functions.gyroid,
        density=0.3,
    )

    # Act
    shape_cadquery = tpms.generate(type_part=type_part)
    shape_vtk = tpms.generateVtk(type_part=type_part)

    # Assert
    assert np.isclose(shape_cadquery.Volume(), np.abs(shape_vtk.volume), rtol=1e-2)


@pytest.mark.parametrize("type_part", ["lower skeletal", "upper skeletal"])
def test_tpms_given_cadquery_vtk_zero_offset_skeletals_volume_must_be_equivalent(
    type_part: Literal["lower skeletal", "upper skeletal"],
):
    """Test for the volume of the TPMS skeletals generated with CadQuery and VTK."""
    # Arrange
    tpms = microgen.Tpms(
        surface_function=microgen.surface_functions.schwarzP,
        offset=0.0,
    )

    # Act
    shape_cadquery = tpms.generate(type_part=type_part)
    shape_vtk = tpms.generateVtk(type_part=type_part)

    # Assert
    assert np.isclose(shape_cadquery.Volume(), np.abs(shape_vtk.volume), rtol=1e-2)


def test_tpms_given_non_default_cell_size_and_repeat_cell_must_have_same_volume_with_cad_and_vtk():
    """Test for non-default cell size and repeat cell values."""
    tpms = microgen.Tpms(
        surface_function=microgen.surface_functions.gyroid,
        offset=0.3,
        cell_size=(0.5, 2.0, 1.25),
        repeat_cell=(2, 1, 2),
    )

    shape_cadquery = tpms.generate(type_part="sheet")
    shape_vtk = tpms.generateVtk(type_part="sheet")

    assert np.isclose(shape_cadquery.Volume(), np.abs(shape_vtk.volume), rtol=1e-2)


@pytest.mark.parametrize(
    "surface", [func[0] for func in getmembers(microgen.surface_functions, isfunction)]
)
@pytest.mark.parametrize("repeat_cell", [2, (2, 1, 3)])
@pytest.mark.parametrize("cell_size", [3.0, (0.5, 1.5, 1.0)])
def test_tpms_given_sum_volume_must_be_cube_volume(
    surface: str,
    repeat_cell: int | Tuple[int, int, int],
    cell_size: float | Tuple[float, float, float],
):
    """Test for the volume of the TPMS shapes generated with CadQuery and VTK."""
    # Arrange
    tpms = microgen.Tpms(
        surface_function=getattr(microgen.surface_functions, surface),
        offset=1.0,
        repeat_cell=repeat_cell,
        cell_size=cell_size,
    )

    # Act
    volume = np.abs(
        tpms.sheet.volume + tpms.lower_skeletal.volume + tpms.upper_skeletal.volume
    )
    cube_volume = np.prod(tpms.repeat_cell) * np.prod(tpms.cell_size)

    # Assert
    assert np.isclose(volume, cube_volume, rtol=1e-2)


@pytest.mark.parametrize(
    "surface", [func[0] for func in getmembers(microgen.surface_functions, isfunction)]
)
<<<<<<< HEAD
@pytest.mark.parametrize("density", [0.01, 0.5, 0.99, 1.0])
=======
@pytest.mark.parametrize("density", [0.05, 0.5, 0.99, 1.0])
>>>>>>> 935078ed
def test_tpms_given_density_must_match_computed_density(
    surface: str,
    density: float,
):
    """Test for the density of the TPMS shapes generated with CadQuery and VTK."""
    # Arrange
    tpms = microgen.Tpms(
        surface_function=getattr(microgen.surface_functions, surface), density=density
    )

    # Act
    computed_density = tpms.generateVtk(type_part="sheet").volume / tpms.grid.volume

    # Assert
    assert np.isclose(computed_density, density, rtol=0.1)


@pytest.mark.parametrize(
    "coord_sys_tpms", [microgen.CylindricalTpms, microgen.SphericalTpms]
)
def test_tpms_given_coord_system_tpms_volumes_must_be_greater_than_zero_and_lower_than_grid_volume(
    coord_sys_tpms: Type[microgen.Tpms],
):
    """Test for the volume of the TPMS shapes generated with CadQuery and VTK."""
    tpms = coord_sys_tpms(
        radius=1.0,
        surface_function=microgen.surface_functions.gyroid,
        density=0.2,
    )

    assert 0 < tpms.sheet.extract_surface().volume < np.abs(tpms.grid.volume)
    assert 0 < tpms.lower_skeletal.extract_surface().volume < np.abs(tpms.grid.volume)
    assert 0 < tpms.upper_skeletal.extract_surface().volume < np.abs(tpms.grid.volume)


@pytest.mark.parametrize(
    "coord_sys_tpms,repeat_cell_zero,repeat_cell_max",
    [
        (microgen.CylindricalTpms, (1, 0, 1), (1, 100, 1)),
        (microgen.SphericalTpms, (1, 0, 0), (1, 100, 100)),
    ],
)
def test_tpms_given_zero_and_max_repeat_cell_values_volumes_must_correspond(
    coord_sys_tpms: Type[microgen.Tpms],
    repeat_cell_zero: Tuple[int, int, int],
    repeat_cell_max: Tuple[int, int, int],
):
    """Test for zero and max repeat cell values.
    The volume of the sheet, lower skeletal, and upper skeletal must be the same for zero and
    max repeat cell values and be between 0 and the volume of the grid.
    """
    tpms_repeat_zero = coord_sys_tpms(
        radius=1.0,
        surface_function=microgen.surface_functions.gyroid,
        offset=1.0,
        repeat_cell=repeat_cell_zero,
    )

    tpms_repeat_max = coord_sys_tpms(
        radius=1.0,
        surface_function=microgen.surface_functions.gyroid,
        offset=1.0,
        repeat_cell=repeat_cell_max,
    )

    assert np.abs(tpms_repeat_zero.grid.volume) == np.abs(tpms_repeat_max.grid.volume)

    assert (
        0
        < tpms_repeat_zero.sheet.extract_surface().volume
        == tpms_repeat_max.sheet.extract_surface().volume
        < np.abs(tpms_repeat_zero.grid.volume)
    )
    assert (
        0
        < tpms_repeat_zero.lower_skeletal.extract_surface().volume
        == tpms_repeat_max.lower_skeletal.extract_surface().volume
        < np.abs(tpms_repeat_zero.grid.volume)
    )
    assert (
        0
        < tpms_repeat_zero.upper_skeletal.extract_surface().volume
        == tpms_repeat_max.upper_skeletal.extract_surface().volume
        < np.abs(tpms_repeat_zero.grid.volume)
    )


def test_tpms_given_generate_surface_must_not_be_empty():
    """Test for the surface of the TPMS shapes generated with CadQuery and VTK."""
    tpms = microgen.Tpms(
        surface_function=microgen.surface_functions.gyroid,
        offset=1.0,
        density=0.2,
    )

    surface = tpms.generate(type_part="surface")
    assert np.any(surface.Vertices())
    assert np.any(surface.Faces())
    assert not surface.Closed()


def test_tpms_given_variable_offset_cadquery_and_vtk_volumes_must_correspond():
    """Test for the volume of the TPMS shapes generated with CadQuery and VTK."""

    def variable_offset(x: np.ndarray, _: np.ndarray, __: np.ndarray):
        return x + 1.5

    tpms = microgen.Tpms(
        surface_function=microgen.surface_functions.gyroid,
        offset=variable_offset,
    )

    shape_cadquery = tpms.generate(type_part="sheet", smoothing=0, verbose=True)
    shape_vtk = tpms.generateVtk(type_part="sheet")

    assert np.isclose(shape_cadquery.Volume(), np.abs(shape_vtk.volume), rtol=1e-2)


@pytest.mark.parametrize("param", [0.3, 4.0])
def test_tpms_given_variable_offset_out_of_limits_with_cadquery_must_raise_error(
    param: float,
):
    """Test for the volume of the TPMS shapes generated with CadQuery and VTK."""

    def variable_offset(x: np.ndarray, _: np.ndarray, __: np.ndarray):
        return x + param  # x ∈ [-0.5, 0.5]

    # offset must be in [0, 2 * max(gyroid)]
    tpms = microgen.Tpms(
        surface_function=microgen.surface_functions.gyroid,
        offset=variable_offset,
    )

    with pytest.raises((ValueError, NotImplementedError)):
        tpms.generate(type_part="sheet")


def test_tpms_generate_given_wrong_type_part_parameter_must_raise_error():
    """Test for the volume of the TPMS shapes generated with CadQuery and VTK."""
    tpms = microgen.Tpms(
        surface_function=microgen.surface_functions.gyroid,
        offset=0.5,
    )
    with pytest.raises(ValueError):
        tpms.generateVtk(type_part="fake")
    with pytest.raises(ValueError):
        tpms.generate(type_part="fake")


def test_tpms_given_wrong_cell_size_parameter_must_raise_error():
    """Test for the volume of the TPMS shapes generated with CadQuery and VTK."""
    with pytest.raises(ValueError):
        microgen.Tpms(
            surface_function=microgen.surface_functions.gyroid,
            cell_size=(1, 1),
        )


def test_tpms_given_wrong_repeat_cell_parameter_must_raise_error():
    """Test for the volume of the TPMS shapes generated with CadQuery and VTK."""
    with pytest.raises(ValueError):
        microgen.Tpms(
            surface_function=microgen.surface_functions.gyroid,
            repeat_cell=(1, 1, 1, 1),
        )


def test_tpms_given_wrong_density_parameter_must_raise_error():
    """Test for the volume of the TPMS shapes generated with CadQuery and VTK."""
    with pytest.raises(ValueError):
        microgen.Tpms(
            surface_function=microgen.surface_functions.gyroid,
            density=0.0,
        )


@pytest.mark.parametrize("type_part", ["lower skeletal", "upper skeletal", "sheet"])
def test_tpms_given_density_must_generate_tpms_with_correct_volume(
    type_part: Literal["sheet", "lower skeletal", "upper skeletal"],
):
    """Test for the volume of the TPMS shapes generated with CadQuery and VTK."""
    tpms = microgen.Tpms(
        surface_function=microgen.surface_functions.gyroid,
        density=0.2,
    )

    part = tpms.generateVtk(type_part=type_part)
    assert np.isclose(part.volume, tpms.grid.volume * 0.2, rtol=1e-2)


@pytest.mark.parametrize("type_part", ["lower skeletal", "upper skeletal", "sheet"])
def test_tpms_given_100_percent_density_must_return_a_cube(
    type_part: Literal["sheet", "lower skeletal", "upper skeletal"],
):
    """Test for the volume of the TPMS shapes generated with CadQuery and VTK."""
    tpms = microgen.Tpms(
        surface_function=microgen.surface_functions.gyroid,
        density=1.0,
    )

    assert np.isclose(
        tpms.generateVtk(type_part=type_part).volume, tpms.grid.volume, rtol=1.0e-9
    )


def test_tpms_offset_from_density_given_density_must_return_valid_offset():
    """Test for the volume of the TPMS shapes generated with CadQuery and VTK."""
    tpms = microgen.Tpms(
        surface_function=microgen.surface_functions.gyroid,
    )

    offset = microgen.Tpms.offset_from_density(
        surface_function=microgen.surface_functions.gyroid,
        density=0.5,
        part_type="sheet",
    )
<<<<<<< HEAD
    assert 0 < offset < -2.0 * np.min(tpms.grid["surface"])
=======
    max_offset = -2.0 * np.min(tpms.grid["surface"])
    assert 0 < offset < max_offset
>>>>>>> 935078ed


def test_tpms_given_property_must_return_the_same_value():
    """Test for the volume of the TPMS shapes generated with CadQuery and VTK."""
    tpms = microgen.Tpms(
        surface_function=microgen.surface_functions.gyroid,
        density=0.2,
    )
    skeletals = tpms.skeletals

    assert tpms.upper_skeletal == skeletals[0]
    assert tpms.lower_skeletal == skeletals[1]
    assert tpms.sheet == tpms.sheet
    assert tpms.generateVtk(type_part="surface") == tpms.surface


def test_tpms_given_surface_must_not_be_empty():
    """Test for the volume of the TPMS shapes generated with CadQuery and VTK."""
    tpms = microgen.Tpms(
        surface_function=microgen.surface_functions.gyroid,
    )

    assert np.any(tpms.surface.points)
    assert np.any(tpms.surface.faces)


def test_tpms_given_negative_offset_for_skeletal_must_work_with_vtk_and_raise_error_with_cadquery():
    """Test for the volume of the TPMS shapes generated with CadQuery and VTK."""
    tpms = microgen.Tpms(
        surface_function=microgen.surface_functions.gyroid,
        offset=-1.0,
    )
    with pytest.raises(NotImplementedError):
        tpms.generate(type_part="lower skeletal")

    sheet = tpms.generateVtk(type_part="lower skeletal").extract_surface()
    assert 0.0 < sheet.volume < np.abs(tpms.grid.volume)

    def including_negative_values(x: np.ndarray, _: np.ndarray, __: np.ndarray):
        return x

    tpms = microgen.Tpms(
        surface_function=microgen.surface_functions.gyroid,
        offset=including_negative_values,
    )
    with pytest.raises(NotImplementedError):
        tpms.generate(type_part="lower skeletal")

    sheet = tpms.generateVtk(type_part="lower skeletal").extract_surface()
    assert 0.0 < sheet.volume < np.abs(tpms.grid.volume)


def test_tpms_given_negative_offset_for_sheet_must_work_with_vtk_and_raise_error_with_cadquery():
    """Test for the volume of the TPMS shapes generated with CadQuery and VTK."""

    def all_negative(x: np.ndarray, _: np.ndarray, __: np.ndarray):
        return -1.0 + x

    tpms = microgen.Tpms(
        surface_function=microgen.surface_functions.gyroid,
        offset=all_negative,
    )
    with pytest.raises(ValueError):
        tpms.generate(type_part="sheet")

    assert tpms.generateVtk(type_part="sheet").volume == 0.0

    def including_negative_values(x: np.ndarray, _: np.ndarray, __: np.ndarray):
        return x

    tpms = microgen.Tpms(
        surface_function=microgen.surface_functions.gyroid,
        offset=including_negative_values,
    )
    with pytest.raises(NotImplementedError):
        tpms.generate(type_part="sheet")

    sheet = tpms.generateVtk(type_part="sheet").extract_surface()
    assert 0.0 < sheet.volume < np.abs(tpms.grid.volume)


def test_tpms_center_and_orientation_must_correspond():
    """Test for the volume of the TPMS shapes generated with CadQuery and VTK."""
    center = (1.0, -2.0, 3.0)
    orientation = (np.pi / 3, -np.pi / 4, np.pi / 5)

    tpms = microgen.Tpms(
        surface_function=microgen.surface_functions.gyroid,
        offset=0.5,
        center=center,
        orientation=orientation,
    )
    vtk_sheet = tpms.generateVtk(type_part="sheet")
    cad_sheet = tpms.generate(type_part="sheet")

    no_orientation = microgen.Tpms(
        surface_function=microgen.surface_functions.gyroid,
        offset=0.5,
        center=center,
    )

    assert np.allclose(vtk_sheet.center, center)
    assert np.allclose(cad_sheet.Center().toTuple(), center, rtol=1e-3)

    bbox = cad_sheet.BoundingBox()
    bounds = (bbox.xmin, bbox.xmax, bbox.ymin, bbox.ymax, bbox.zmin, bbox.zmax)
    assert np.allclose(bounds, vtk_sheet.bounds)

    assert not np.allclose(
        vtk_sheet.bounds,
        no_orientation.generateVtk(type_part="sheet").bounds,
    )<|MERGE_RESOLUTION|>--- conflicted
+++ resolved
@@ -96,11 +96,7 @@
 @pytest.mark.parametrize(
     "surface", [func[0] for func in getmembers(microgen.surface_functions, isfunction)]
 )
-<<<<<<< HEAD
-@pytest.mark.parametrize("density", [0.01, 0.5, 0.99, 1.0])
-=======
 @pytest.mark.parametrize("density", [0.05, 0.5, 0.99, 1.0])
->>>>>>> 935078ed
 def test_tpms_given_density_must_match_computed_density(
     surface: str,
     density: float,
@@ -317,12 +313,9 @@
         density=0.5,
         part_type="sheet",
     )
-<<<<<<< HEAD
-    assert 0 < offset < -2.0 * np.min(tpms.grid["surface"])
-=======
+
     max_offset = -2.0 * np.min(tpms.grid["surface"])
     assert 0 < offset < max_offset
->>>>>>> 935078ed
 
 
 def test_tpms_given_property_must_return_the_same_value():
