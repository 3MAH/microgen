"""Tests for the SingleMesh class."""

from __future__ import annotations

import numpy as np
import numpy.typing as npt
import pytest
import pyvista as pv

from microgen import SingleMesh, check_if_only_linear_tetrahedral
from microgen.single_mesh import NotOnlyLinearTetrahedraError

# ruff: noqa: S101 assert https://docs.astral.sh/ruff/rules/assert/
# ruff: noqa: E501 line-too-long https://docs.astral.sh/ruff/rules/line-too-long/


def are_elements_equal(
    dict1: dict[pv.CellType, npt.NDArray[np.int_]],
    dict2: dict[pv.CellType, npt.NDArray[np.int_]],
) -> bool:
    """Return whether two dictionaries of arrays are equal."""
    if dict1.keys() != dict2.keys():
        return False
    return all(np.array_equal(dict1[key], dict2[key]) for key in dict1)


def _box_mesh_points() -> npt.NDArray[np.float64]:
<<<<<<< HEAD
    points = np.array(
=======
    return np.array(
>>>>>>> e042ecd7
        [
            [0.0, 0.0, 0.0],
            [0.5, 0.5, 0.5],
            [-0.5, -0.5, -0.5],
            [-0.5, -0.5, 0.5],
            [0.5, 0.5, -0.5],
            [0.5, -0.5, 0.5],
            [0.5, -0.5, -0.5],
            [-0.5, 0.5, 0.5],
            [-0.5, 0.5, -0.5],
            [0.0, 0.5, 0.0],
            [0.0, -0.5, 0.0],
            [0.5, 0.0, 0.0],
            [-0.5, 0.0, 0.0],
            [0.0, 0.0, 0.5],
            [0.0, 0.0, -0.5],
        ],
    )


@pytest.fixture(name="simple_grid")
def fixture_simple_grid() -> pv.UnstructuredGrid:
    """Return a simple grid."""
    points = _box_mesh_points()
    point_cloud = pv.PolyData(points)
    return point_cloud.delaunay_3d(offset=100.0)


<<<<<<< HEAD

def _box_single_mesh_nodes() -> npt.NDArray[np.float64]:
    nodes_array = np.array(
=======
def _box_single_mesh_nodes() -> npt.NDArray[np.float64]:
    return np.array(
>>>>>>> e042ecd7
        [
            [0.0, 0.0, 0.0],
            [0.5, 0.5, 0.5],
            [-0.5, -0.5, -0.5],
            [-0.5, -0.5, 0.5],
            [0.5, 0.5, -0.5],
            [0.5, -0.5, 0.5],
            [0.5, -0.5, -0.5],
            [-0.5, 0.5, 0.5],
            [-0.5, 0.5, -0.5],
            [0.0, 0.5, 0.0],
            [0.0, -0.5, 0.0],
            [0.5, 0.0, 0.0],
            [-0.5, 0.0, 0.0],
            [0.0, 0.0, 0.5],
            [0.0, 0.0, -0.5],
        ],
    )


def _box_single_mesh_elements() -> dict[pv.CellType, npt.NDArray[np.int_]]:
    return {
        pv.CellType.TETRA: np.array(
            [
                [11, 6, 0, 14],
                [0, 9, 1, 11],
                [3, 10, 0, 13],
                [9, 0, 4, 11],
                [5, 11, 0, 13],
                [0, 11, 1, 13],
                [0, 10, 5, 13],
                [11, 5, 1, 13],
                [3, 10, 2, 12],
                [6, 10, 0, 14],
                [1, 9, 4, 11],
                [10, 3, 0, 12],
                [10, 3, 5, 13],
                [0, 10, 2, 14],
                [2, 10, 0, 12],
                [4, 11, 0, 14],
                [6, 11, 4, 14],
                [10, 6, 2, 14],
                [5, 10, 0, 11],
                [0, 10, 6, 11],
                [10, 5, 6, 11],
                [7, 9, 0, 12],
                [0, 9, 8, 12],
                [9, 7, 8, 12],
                [7, 9, 1, 13],
                [1, 9, 0, 13],
                [9, 7, 0, 13],
                [0, 12, 3, 13],
                [3, 12, 7, 13],
                [12, 0, 7, 13],
                [8, 12, 2, 14],
                [2, 12, 0, 14],
                [12, 8, 0, 14],
                [8, 9, 0, 14],
                [0, 9, 4, 14],
                [9, 8, 4, 14],
            ],
        ),
    }


@pytest.fixture(name="box_mesh")
def fixture_box_mesh() -> SingleMesh:
    """Return a box mesh."""
    return SingleMesh(_box_single_mesh_nodes(), _box_single_mesh_elements())


def _linear_1d_mesh() -> pv.UnstructuredGrid:
    points = np.array([[0.0, 0.0, 0.0], [1.0, 0.0, 0.0]])
    cells = [2, 0, 1]
    celltypes = [pv.CellType.LINE]
    return pv.UnstructuredGrid(cells, celltypes, points)


def _quadratic_1d_mesh() -> pv.UnstructuredGrid:
    points = np.array([[0.0, 0.0, 0.0], [0.5, 0.0, 0.0], [1.0, 0.0, 0.0]])
    cells = [3, 0, 1, 2]
    celltypes = [pv.CellType.QUADRATIC_EDGE]
    return pv.UnstructuredGrid(cells, celltypes, points)


def _linear_2d_quad_mesh() -> pv.UnstructuredGrid:
    points = np.array(
        [[0.0, 0.0, 0.0], [1.0, 0.0, 0.0], [1.0, 1.0, 0.0], [0.0, 1.0, 0.0]],
    )
    cells = [4, 0, 1, 2, 3]
    celltypes = [pv.CellType.QUAD]
    return pv.UnstructuredGrid(cells, celltypes, points)


def _quadratic_2d_quad_mesh() -> pv.UnstructuredGrid:
    points = np.array(
        [
            [0.0, 0.0, 0.0],
            [1.0, 0.0, 0.0],
            [1.0, 1.0, 0.0],
            [0.0, 1.0, 0.0],
            [0.5, 0.0, 0.0],
            [1.0, 0.5, 0.0],
            [0.5, 1.0, 0.0],
            [0.0, 0.5, 0.0],
        ],
    )
    cells = [8, 0, 1, 2, 3, 4, 5, 6, 7]
    celltypes = [pv.CellType.QUADRATIC_QUAD]
    return pv.UnstructuredGrid(cells, celltypes, points)


def _linear_2d_triangle_mesh() -> pv.UnstructuredGrid:
    points = np.array([[0.0, 0.0, 0.0], [1.0, 0.0, 0.0], [0.0, 1.0, 0.0]])
    cells = [3, 0, 1, 2]
    celltypes = [pv.CellType.TRIANGLE]
    return pv.UnstructuredGrid(cells, celltypes, points)


def _quadratic_2d_triangle_mesh() -> pv.UnstructuredGrid:
    points = np.array(
        [
            [0.0, 0.0, 0.0],
            [1.0, 0.0, 0.0],
            [0.0, 1.0, 0.0],
            [0.5, 0.0, 0.0],
            [0.5, 0.5, 0.0],
            [0.0, 0.5, 0.0],
        ],
    )
    cells = [6, 0, 1, 2, 3, 4, 5]
    celltypes = [pv.CellType.QUADRATIC_TRIANGLE]
    return pv.UnstructuredGrid(cells, celltypes, points)


def _linear_3d_hex_mesh() -> pv.UnstructuredGrid:
    points = np.array(
        [
            [0.0, 0.0, 0.0],
            [1.0, 0.0, 0.0],
            [1.0, 1.0, 0.0],
            [0.0, 1.0, 0.0],
            [0.0, 0.0, 1.0],
            [1.0, 0.0, 1.0],
            [1.0, 1.0, 1.0],
            [0.0, 1.0, 1.0],
        ],
    )
    cells = [8, 0, 1, 2, 3, 4, 5, 6, 7]
    celltypes = [pv.CellType.HEXAHEDRON]
    return pv.UnstructuredGrid(cells, celltypes, points)


def _quadratic_3d_hex_mesh() -> pv.UnstructuredGrid:
    points = np.array(
        [
            [0.0, 0.0, 0.0],
            [1.0, 0.0, 0.0],
            [1.0, 1.0, 0.0],
            [0.0, 1.0, 0.0],
            [0.0, 0.0, 1.0],
            [1.0, 0.0, 1.0],
            [1.0, 1.0, 1.0],
            [0.0, 1.0, 1.0],
            [0.5, 0.0, 0.0],
            [1.0, 0.5, 0.0],
            [0.5, 1.0, 0.0],
            [0.0, 0.5, 0.0],
            [0.5, 0.0, 1.0],
            [1.0, 0.5, 1.0],
            [0.5, 1.0, 1.0],
            [0.0, 0.5, 1.0],
            [0.0, 0.0, 0.5],
            [1.0, 0.0, 0.5],
            [1.0, 1.0, 0.5],
            [0.0, 1.0, 0.5],
        ],
    )
    cells = [20, 0, 1, 2, 3, 4, 5, 6, 7, 8, 9, 10, 11, 12, 13, 14, 15, 16, 17, 18, 19]
    celltypes = [pv.CellType.QUADRATIC_HEXAHEDRON]
    return pv.UnstructuredGrid(cells, celltypes, points)


def _quadratic_3d_tet_mesh() -> pv.UnstructuredGrid:
    points = np.array(
        [
            [1.0, 1.0, 1.0],
            [1.0, -1.0, -1.0],
            [-1.0, 1.0, -1.0],
            [-1.0, -1.0, 1.0],
            [1.0, 0.0, 0.0],
            [0.0, 0.0, -1.0],
            [0.0, 1.0, 0.0],
            [0.0, 0.0, 1.0],
            [0.0, -1.0, 0.0],
            [-1.0, 0.0, 0.0],
        ],
    )
    cells = [10, 0, 1, 2, 3, 4, 5, 6, 7, 8, 9]
    celltypes = [pv.CellType.QUADRATIC_TETRA]
    return pv.UnstructuredGrid(cells, celltypes, points)


def _linear_3d_wedge_mesh() -> pv.UnstructuredGrid:
    points = np.array(
        [
            [0.0, 1.0, 0.0],
            [0.0, 0.0, 0.0],
            [0.0, 0.5, 0.5],
            [1.0, 1.0, 0.0],
            [1.0, 0.0, 0.0],
            [1.0, 0.5, 0.5],
        ],
    )
    cells = [6, 0, 1, 2, 3, 4, 5]
    celltypes = [pv.CellType.WEDGE]
    return pv.UnstructuredGrid(cells, celltypes, points)


def _linear_3d_pyramid_mesh() -> pv.UnstructuredGrid:
    points = np.array(
        [
            [1.0, 1.0, 0.0],
            [-1.0, 1.0, 0.0],
            [-1.0, -1.0, 0.0],
            [1.0, -1.0, 0.0],
            [0.0, 0.0, 1.60803807],
        ],
    )
    cells = [5, 0, 1, 2, 3, 4]
    celltypes = [pv.CellType.PYRAMID]
    return pv.UnstructuredGrid(cells, celltypes, points)


@pytest.fixture(name="sample_1d_mesh_list")
def fixture_sample_1d_mesh_list() -> list[pv.UnstructuredGrid]:
    """Return a list of 1D meshes with linear and quadratic elements."""
    return [_linear_1d_mesh(), _quadratic_1d_mesh()]


@pytest.fixture(name="sample_2d_mesh_list")
def fixture_sample_2d_mesh_list() -> list[pv.UnstructuredGrid]:
    """Return a list of 2D meshes with linear and quadratic elements."""
    return [
        _linear_2d_quad_mesh(),
        _quadratic_2d_quad_mesh(),
        _linear_2d_triangle_mesh(),
        _quadratic_2d_triangle_mesh(),
    ]


@pytest.fixture(name="sample_3d_non_linear_tet_mesh_list")
def fixture_sample_3d_non_linear_tet_mesh_list() -> list[pv.UnstructuredGrid]:
    """Return a list of 3D meshes with non-linear tetrahedral elements."""
    return [
        _quadratic_3d_tet_mesh(),
        _linear_3d_hex_mesh(),
        _quadratic_3d_hex_mesh(),
        _linear_3d_wedge_mesh(),
        _linear_3d_pyramid_mesh(),
    ]


def test_check_single_mesh_consistency_when_importing_mesh_from_pyvista(
    simple_grid: pv.UnstructuredGrid,
) -> None:
    """Test that the mesh is imported correctly."""
    mesh = SingleMesh.from_pyvista(simple_grid)

    assert mesh.nodes_coords.all() == simple_grid.points.all()
    assert are_elements_equal(mesh.elements, simple_grid.cells_dict)


def test_check_single_mesh_consistency_when_exporting_mesh_to_pyvista(
    box_mesh: SingleMesh,
) -> None:
    """Test that the mesh is exported correctly."""
    grid = box_mesh.to_pyvista()

    assert are_elements_equal(grid.cells_dict, box_mesh.elements)


def test_single_mesh_consistency_when_extracting_surface_mesh(
    simple_grid: pv.UnstructuredGrid,
) -> None:
    """Test that the surface mesh is extracted correctly."""
    mesh = SingleMesh.from_pyvista(simple_grid)

    target_n_cells = 24
    target_face_connectivity_array = np.array(
        [
            [3, 0, 1, 2],
            [3, 0, 3, 1],
            [3, 0, 4, 5],
            [3, 0, 2, 4],
            [3, 0, 5, 6],
            [3, 0, 6, 3],
            [3, 7, 8, 9],
            [3, 7, 9, 10],
            [3, 7, 11, 8],
            [3, 7, 12, 11],
            [3, 7, 10, 13],
            [3, 7, 13, 12],
            [3, 9, 8, 1],
            [3, 9, 1, 3],
            [3, 9, 6, 10],
            [3, 9, 3, 6],
            [3, 4, 2, 11],
            [3, 4, 11, 12],
            [3, 4, 13, 5],
            [3, 4, 12, 13],
            [3, 1, 8, 11],
            [3, 1, 11, 2],
            [3, 6, 5, 13],
            [3, 6, 13, 10],
        ],
    ).reshape(-1)

    surf = mesh.surface

    assert surf.n_cells == target_n_cells
    assert surf.faces.all() == target_face_connectivity_array.all()


def test_given_sample_1d_mesh__check_if_only_linear_tetrahedral_must_raise_1d_warning(
    sample_1d_mesh_list: list[pv.UnstructuredGrid],
) -> None:
    """Test that the function raises a warning when the mesh contains 1D elements."""
    warning_message = (
        "1D elements are present in the PyVista UnstructuredGrid. They will be ignored."
    )
    with pytest.warns(UserWarning, match=warning_message):
        for mesh in sample_1d_mesh_list:
            check_if_only_linear_tetrahedral(mesh)


def test_given_sample_2d_mesh__check_if_only_linear_tetrahedral_must_raise_2d_warning(
    sample_2d_mesh_list: list[pv.UnstructuredGrid],
) -> None:
    """Test that the function raises a warning when the mesh contains 2D elements."""
    warning_message = (
        "2D elements are present in the PyVista UnstructuredGrid. They will be ignored."
    )
    with pytest.warns(UserWarning, match=warning_message):
        for mesh in sample_2d_mesh_list:
            check_if_only_linear_tetrahedral(mesh)


def test_given_sample_3d_mesh__check_if_only_linear_tetrahedral_must_raise_found_non_linear_tet_elements_error(
    sample_3d_non_linear_tet_mesh_list: list[pv.UnstructuredGrid],
) -> None:
    """Test that the function raises an error when the mesh contains non-linear tetrahedra."""
    error_message_snippet = "Mesh contains elements other than linear tetrahedra."
    for mesh in sample_3d_non_linear_tet_mesh_list:
        with pytest.raises(NotOnlyLinearTetrahedraError, match=error_message_snippet):
            check_if_only_linear_tetrahedral(mesh)


def test_given_linear_tets_only_mesh__check_if_only_linear_tetrahedral_must_not_raise_any_error(
    simple_grid: pv.UnstructuredGrid,
) -> None:
    """Test that the function does not raise an error when the mesh contains only linear tetrahedra."""
    check_if_only_linear_tetrahedral(simple_grid)
<|MERGE_RESOLUTION|>--- conflicted
+++ resolved
@@ -1,431 +1,421 @@
-"""Tests for the SingleMesh class."""
-
-from __future__ import annotations
-
-import numpy as np
-import numpy.typing as npt
-import pytest
-import pyvista as pv
-
-from microgen import SingleMesh, check_if_only_linear_tetrahedral
-from microgen.single_mesh import NotOnlyLinearTetrahedraError
-
-# ruff: noqa: S101 assert https://docs.astral.sh/ruff/rules/assert/
-# ruff: noqa: E501 line-too-long https://docs.astral.sh/ruff/rules/line-too-long/
-
-
-def are_elements_equal(
-    dict1: dict[pv.CellType, npt.NDArray[np.int_]],
-    dict2: dict[pv.CellType, npt.NDArray[np.int_]],
-) -> bool:
-    """Return whether two dictionaries of arrays are equal."""
-    if dict1.keys() != dict2.keys():
-        return False
-    return all(np.array_equal(dict1[key], dict2[key]) for key in dict1)
-
-
-def _box_mesh_points() -> npt.NDArray[np.float64]:
-<<<<<<< HEAD
-    points = np.array(
-=======
-    return np.array(
->>>>>>> e042ecd7
-        [
-            [0.0, 0.0, 0.0],
-            [0.5, 0.5, 0.5],
-            [-0.5, -0.5, -0.5],
-            [-0.5, -0.5, 0.5],
-            [0.5, 0.5, -0.5],
-            [0.5, -0.5, 0.5],
-            [0.5, -0.5, -0.5],
-            [-0.5, 0.5, 0.5],
-            [-0.5, 0.5, -0.5],
-            [0.0, 0.5, 0.0],
-            [0.0, -0.5, 0.0],
-            [0.5, 0.0, 0.0],
-            [-0.5, 0.0, 0.0],
-            [0.0, 0.0, 0.5],
-            [0.0, 0.0, -0.5],
-        ],
-    )
-
-
-@pytest.fixture(name="simple_grid")
-def fixture_simple_grid() -> pv.UnstructuredGrid:
-    """Return a simple grid."""
-    points = _box_mesh_points()
-    point_cloud = pv.PolyData(points)
-    return point_cloud.delaunay_3d(offset=100.0)
-
-
-<<<<<<< HEAD
-
-def _box_single_mesh_nodes() -> npt.NDArray[np.float64]:
-    nodes_array = np.array(
-=======
-def _box_single_mesh_nodes() -> npt.NDArray[np.float64]:
-    return np.array(
->>>>>>> e042ecd7
-        [
-            [0.0, 0.0, 0.0],
-            [0.5, 0.5, 0.5],
-            [-0.5, -0.5, -0.5],
-            [-0.5, -0.5, 0.5],
-            [0.5, 0.5, -0.5],
-            [0.5, -0.5, 0.5],
-            [0.5, -0.5, -0.5],
-            [-0.5, 0.5, 0.5],
-            [-0.5, 0.5, -0.5],
-            [0.0, 0.5, 0.0],
-            [0.0, -0.5, 0.0],
-            [0.5, 0.0, 0.0],
-            [-0.5, 0.0, 0.0],
-            [0.0, 0.0, 0.5],
-            [0.0, 0.0, -0.5],
-        ],
-    )
-
-
-def _box_single_mesh_elements() -> dict[pv.CellType, npt.NDArray[np.int_]]:
-    return {
-        pv.CellType.TETRA: np.array(
-            [
-                [11, 6, 0, 14],
-                [0, 9, 1, 11],
-                [3, 10, 0, 13],
-                [9, 0, 4, 11],
-                [5, 11, 0, 13],
-                [0, 11, 1, 13],
-                [0, 10, 5, 13],
-                [11, 5, 1, 13],
-                [3, 10, 2, 12],
-                [6, 10, 0, 14],
-                [1, 9, 4, 11],
-                [10, 3, 0, 12],
-                [10, 3, 5, 13],
-                [0, 10, 2, 14],
-                [2, 10, 0, 12],
-                [4, 11, 0, 14],
-                [6, 11, 4, 14],
-                [10, 6, 2, 14],
-                [5, 10, 0, 11],
-                [0, 10, 6, 11],
-                [10, 5, 6, 11],
-                [7, 9, 0, 12],
-                [0, 9, 8, 12],
-                [9, 7, 8, 12],
-                [7, 9, 1, 13],
-                [1, 9, 0, 13],
-                [9, 7, 0, 13],
-                [0, 12, 3, 13],
-                [3, 12, 7, 13],
-                [12, 0, 7, 13],
-                [8, 12, 2, 14],
-                [2, 12, 0, 14],
-                [12, 8, 0, 14],
-                [8, 9, 0, 14],
-                [0, 9, 4, 14],
-                [9, 8, 4, 14],
-            ],
-        ),
-    }
-
-
-@pytest.fixture(name="box_mesh")
-def fixture_box_mesh() -> SingleMesh:
-    """Return a box mesh."""
-    return SingleMesh(_box_single_mesh_nodes(), _box_single_mesh_elements())
-
-
-def _linear_1d_mesh() -> pv.UnstructuredGrid:
-    points = np.array([[0.0, 0.0, 0.0], [1.0, 0.0, 0.0]])
-    cells = [2, 0, 1]
-    celltypes = [pv.CellType.LINE]
-    return pv.UnstructuredGrid(cells, celltypes, points)
-
-
-def _quadratic_1d_mesh() -> pv.UnstructuredGrid:
-    points = np.array([[0.0, 0.0, 0.0], [0.5, 0.0, 0.0], [1.0, 0.0, 0.0]])
-    cells = [3, 0, 1, 2]
-    celltypes = [pv.CellType.QUADRATIC_EDGE]
-    return pv.UnstructuredGrid(cells, celltypes, points)
-
-
-def _linear_2d_quad_mesh() -> pv.UnstructuredGrid:
-    points = np.array(
-        [[0.0, 0.0, 0.0], [1.0, 0.0, 0.0], [1.0, 1.0, 0.0], [0.0, 1.0, 0.0]],
-    )
-    cells = [4, 0, 1, 2, 3]
-    celltypes = [pv.CellType.QUAD]
-    return pv.UnstructuredGrid(cells, celltypes, points)
-
-
-def _quadratic_2d_quad_mesh() -> pv.UnstructuredGrid:
-    points = np.array(
-        [
-            [0.0, 0.0, 0.0],
-            [1.0, 0.0, 0.0],
-            [1.0, 1.0, 0.0],
-            [0.0, 1.0, 0.0],
-            [0.5, 0.0, 0.0],
-            [1.0, 0.5, 0.0],
-            [0.5, 1.0, 0.0],
-            [0.0, 0.5, 0.0],
-        ],
-    )
-    cells = [8, 0, 1, 2, 3, 4, 5, 6, 7]
-    celltypes = [pv.CellType.QUADRATIC_QUAD]
-    return pv.UnstructuredGrid(cells, celltypes, points)
-
-
-def _linear_2d_triangle_mesh() -> pv.UnstructuredGrid:
-    points = np.array([[0.0, 0.0, 0.0], [1.0, 0.0, 0.0], [0.0, 1.0, 0.0]])
-    cells = [3, 0, 1, 2]
-    celltypes = [pv.CellType.TRIANGLE]
-    return pv.UnstructuredGrid(cells, celltypes, points)
-
-
-def _quadratic_2d_triangle_mesh() -> pv.UnstructuredGrid:
-    points = np.array(
-        [
-            [0.0, 0.0, 0.0],
-            [1.0, 0.0, 0.0],
-            [0.0, 1.0, 0.0],
-            [0.5, 0.0, 0.0],
-            [0.5, 0.5, 0.0],
-            [0.0, 0.5, 0.0],
-        ],
-    )
-    cells = [6, 0, 1, 2, 3, 4, 5]
-    celltypes = [pv.CellType.QUADRATIC_TRIANGLE]
-    return pv.UnstructuredGrid(cells, celltypes, points)
-
-
-def _linear_3d_hex_mesh() -> pv.UnstructuredGrid:
-    points = np.array(
-        [
-            [0.0, 0.0, 0.0],
-            [1.0, 0.0, 0.0],
-            [1.0, 1.0, 0.0],
-            [0.0, 1.0, 0.0],
-            [0.0, 0.0, 1.0],
-            [1.0, 0.0, 1.0],
-            [1.0, 1.0, 1.0],
-            [0.0, 1.0, 1.0],
-        ],
-    )
-    cells = [8, 0, 1, 2, 3, 4, 5, 6, 7]
-    celltypes = [pv.CellType.HEXAHEDRON]
-    return pv.UnstructuredGrid(cells, celltypes, points)
-
-
-def _quadratic_3d_hex_mesh() -> pv.UnstructuredGrid:
-    points = np.array(
-        [
-            [0.0, 0.0, 0.0],
-            [1.0, 0.0, 0.0],
-            [1.0, 1.0, 0.0],
-            [0.0, 1.0, 0.0],
-            [0.0, 0.0, 1.0],
-            [1.0, 0.0, 1.0],
-            [1.0, 1.0, 1.0],
-            [0.0, 1.0, 1.0],
-            [0.5, 0.0, 0.0],
-            [1.0, 0.5, 0.0],
-            [0.5, 1.0, 0.0],
-            [0.0, 0.5, 0.0],
-            [0.5, 0.0, 1.0],
-            [1.0, 0.5, 1.0],
-            [0.5, 1.0, 1.0],
-            [0.0, 0.5, 1.0],
-            [0.0, 0.0, 0.5],
-            [1.0, 0.0, 0.5],
-            [1.0, 1.0, 0.5],
-            [0.0, 1.0, 0.5],
-        ],
-    )
-    cells = [20, 0, 1, 2, 3, 4, 5, 6, 7, 8, 9, 10, 11, 12, 13, 14, 15, 16, 17, 18, 19]
-    celltypes = [pv.CellType.QUADRATIC_HEXAHEDRON]
-    return pv.UnstructuredGrid(cells, celltypes, points)
-
-
-def _quadratic_3d_tet_mesh() -> pv.UnstructuredGrid:
-    points = np.array(
-        [
-            [1.0, 1.0, 1.0],
-            [1.0, -1.0, -1.0],
-            [-1.0, 1.0, -1.0],
-            [-1.0, -1.0, 1.0],
-            [1.0, 0.0, 0.0],
-            [0.0, 0.0, -1.0],
-            [0.0, 1.0, 0.0],
-            [0.0, 0.0, 1.0],
-            [0.0, -1.0, 0.0],
-            [-1.0, 0.0, 0.0],
-        ],
-    )
-    cells = [10, 0, 1, 2, 3, 4, 5, 6, 7, 8, 9]
-    celltypes = [pv.CellType.QUADRATIC_TETRA]
-    return pv.UnstructuredGrid(cells, celltypes, points)
-
-
-def _linear_3d_wedge_mesh() -> pv.UnstructuredGrid:
-    points = np.array(
-        [
-            [0.0, 1.0, 0.0],
-            [0.0, 0.0, 0.0],
-            [0.0, 0.5, 0.5],
-            [1.0, 1.0, 0.0],
-            [1.0, 0.0, 0.0],
-            [1.0, 0.5, 0.5],
-        ],
-    )
-    cells = [6, 0, 1, 2, 3, 4, 5]
-    celltypes = [pv.CellType.WEDGE]
-    return pv.UnstructuredGrid(cells, celltypes, points)
-
-
-def _linear_3d_pyramid_mesh() -> pv.UnstructuredGrid:
-    points = np.array(
-        [
-            [1.0, 1.0, 0.0],
-            [-1.0, 1.0, 0.0],
-            [-1.0, -1.0, 0.0],
-            [1.0, -1.0, 0.0],
-            [0.0, 0.0, 1.60803807],
-        ],
-    )
-    cells = [5, 0, 1, 2, 3, 4]
-    celltypes = [pv.CellType.PYRAMID]
-    return pv.UnstructuredGrid(cells, celltypes, points)
-
-
-@pytest.fixture(name="sample_1d_mesh_list")
-def fixture_sample_1d_mesh_list() -> list[pv.UnstructuredGrid]:
-    """Return a list of 1D meshes with linear and quadratic elements."""
-    return [_linear_1d_mesh(), _quadratic_1d_mesh()]
-
-
-@pytest.fixture(name="sample_2d_mesh_list")
-def fixture_sample_2d_mesh_list() -> list[pv.UnstructuredGrid]:
-    """Return a list of 2D meshes with linear and quadratic elements."""
-    return [
-        _linear_2d_quad_mesh(),
-        _quadratic_2d_quad_mesh(),
-        _linear_2d_triangle_mesh(),
-        _quadratic_2d_triangle_mesh(),
-    ]
-
-
-@pytest.fixture(name="sample_3d_non_linear_tet_mesh_list")
-def fixture_sample_3d_non_linear_tet_mesh_list() -> list[pv.UnstructuredGrid]:
-    """Return a list of 3D meshes with non-linear tetrahedral elements."""
-    return [
-        _quadratic_3d_tet_mesh(),
-        _linear_3d_hex_mesh(),
-        _quadratic_3d_hex_mesh(),
-        _linear_3d_wedge_mesh(),
-        _linear_3d_pyramid_mesh(),
-    ]
-
-
-def test_check_single_mesh_consistency_when_importing_mesh_from_pyvista(
-    simple_grid: pv.UnstructuredGrid,
-) -> None:
-    """Test that the mesh is imported correctly."""
-    mesh = SingleMesh.from_pyvista(simple_grid)
-
-    assert mesh.nodes_coords.all() == simple_grid.points.all()
-    assert are_elements_equal(mesh.elements, simple_grid.cells_dict)
-
-
-def test_check_single_mesh_consistency_when_exporting_mesh_to_pyvista(
-    box_mesh: SingleMesh,
-) -> None:
-    """Test that the mesh is exported correctly."""
-    grid = box_mesh.to_pyvista()
-
-    assert are_elements_equal(grid.cells_dict, box_mesh.elements)
-
-
-def test_single_mesh_consistency_when_extracting_surface_mesh(
-    simple_grid: pv.UnstructuredGrid,
-) -> None:
-    """Test that the surface mesh is extracted correctly."""
-    mesh = SingleMesh.from_pyvista(simple_grid)
-
-    target_n_cells = 24
-    target_face_connectivity_array = np.array(
-        [
-            [3, 0, 1, 2],
-            [3, 0, 3, 1],
-            [3, 0, 4, 5],
-            [3, 0, 2, 4],
-            [3, 0, 5, 6],
-            [3, 0, 6, 3],
-            [3, 7, 8, 9],
-            [3, 7, 9, 10],
-            [3, 7, 11, 8],
-            [3, 7, 12, 11],
-            [3, 7, 10, 13],
-            [3, 7, 13, 12],
-            [3, 9, 8, 1],
-            [3, 9, 1, 3],
-            [3, 9, 6, 10],
-            [3, 9, 3, 6],
-            [3, 4, 2, 11],
-            [3, 4, 11, 12],
-            [3, 4, 13, 5],
-            [3, 4, 12, 13],
-            [3, 1, 8, 11],
-            [3, 1, 11, 2],
-            [3, 6, 5, 13],
-            [3, 6, 13, 10],
-        ],
-    ).reshape(-1)
-
-    surf = mesh.surface
-
-    assert surf.n_cells == target_n_cells
-    assert surf.faces.all() == target_face_connectivity_array.all()
-
-
-def test_given_sample_1d_mesh__check_if_only_linear_tetrahedral_must_raise_1d_warning(
-    sample_1d_mesh_list: list[pv.UnstructuredGrid],
-) -> None:
-    """Test that the function raises a warning when the mesh contains 1D elements."""
-    warning_message = (
-        "1D elements are present in the PyVista UnstructuredGrid. They will be ignored."
-    )
-    with pytest.warns(UserWarning, match=warning_message):
-        for mesh in sample_1d_mesh_list:
-            check_if_only_linear_tetrahedral(mesh)
-
-
-def test_given_sample_2d_mesh__check_if_only_linear_tetrahedral_must_raise_2d_warning(
-    sample_2d_mesh_list: list[pv.UnstructuredGrid],
-) -> None:
-    """Test that the function raises a warning when the mesh contains 2D elements."""
-    warning_message = (
-        "2D elements are present in the PyVista UnstructuredGrid. They will be ignored."
-    )
-    with pytest.warns(UserWarning, match=warning_message):
-        for mesh in sample_2d_mesh_list:
-            check_if_only_linear_tetrahedral(mesh)
-
-
-def test_given_sample_3d_mesh__check_if_only_linear_tetrahedral_must_raise_found_non_linear_tet_elements_error(
-    sample_3d_non_linear_tet_mesh_list: list[pv.UnstructuredGrid],
-) -> None:
-    """Test that the function raises an error when the mesh contains non-linear tetrahedra."""
-    error_message_snippet = "Mesh contains elements other than linear tetrahedra."
-    for mesh in sample_3d_non_linear_tet_mesh_list:
-        with pytest.raises(NotOnlyLinearTetrahedraError, match=error_message_snippet):
-            check_if_only_linear_tetrahedral(mesh)
-
-
-def test_given_linear_tets_only_mesh__check_if_only_linear_tetrahedral_must_not_raise_any_error(
-    simple_grid: pv.UnstructuredGrid,
-) -> None:
-    """Test that the function does not raise an error when the mesh contains only linear tetrahedra."""
-    check_if_only_linear_tetrahedral(simple_grid)
+"""Tests for the SingleMesh class."""
+
+from __future__ import annotations
+
+import numpy as np
+import numpy.typing as npt
+import pytest
+import pyvista as pv
+
+from microgen import SingleMesh, check_if_only_linear_tetrahedral
+from microgen.single_mesh import NotOnlyLinearTetrahedraError
+
+# ruff: noqa: S101 assert https://docs.astral.sh/ruff/rules/assert/
+# ruff: noqa: E501 line-too-long https://docs.astral.sh/ruff/rules/line-too-long/
+
+
+def are_elements_equal(
+    dict1: dict[pv.CellType, npt.NDArray[np.int_]],
+    dict2: dict[pv.CellType, npt.NDArray[np.int_]],
+) -> bool:
+    """Return whether two dictionaries of arrays are equal."""
+    if dict1.keys() != dict2.keys():
+        return False
+    return all(np.array_equal(dict1[key], dict2[key]) for key in dict1)
+
+
+def _box_mesh_points() -> npt.NDArray[np.float64]:
+    return np.array(
+        [
+            [0.0, 0.0, 0.0],
+            [0.5, 0.5, 0.5],
+            [-0.5, -0.5, -0.5],
+            [-0.5, -0.5, 0.5],
+            [0.5, 0.5, -0.5],
+            [0.5, -0.5, 0.5],
+            [0.5, -0.5, -0.5],
+            [-0.5, 0.5, 0.5],
+            [-0.5, 0.5, -0.5],
+            [0.0, 0.5, 0.0],
+            [0.0, -0.5, 0.0],
+            [0.5, 0.0, 0.0],
+            [-0.5, 0.0, 0.0],
+            [0.0, 0.0, 0.5],
+            [0.0, 0.0, -0.5],
+        ],
+    )
+
+
+@pytest.fixture(name="simple_grid")
+def fixture_simple_grid() -> pv.UnstructuredGrid:
+    """Return a simple grid."""
+    points = _box_mesh_points()
+    point_cloud = pv.PolyData(points)
+    return point_cloud.delaunay_3d(offset=100.0)
+
+
+def _box_single_mesh_nodes() -> npt.NDArray[np.float64]:
+    return np.array(
+        [
+            [0.0, 0.0, 0.0],
+            [0.5, 0.5, 0.5],
+            [-0.5, -0.5, -0.5],
+            [-0.5, -0.5, 0.5],
+            [0.5, 0.5, -0.5],
+            [0.5, -0.5, 0.5],
+            [0.5, -0.5, -0.5],
+            [-0.5, 0.5, 0.5],
+            [-0.5, 0.5, -0.5],
+            [0.0, 0.5, 0.0],
+            [0.0, -0.5, 0.0],
+            [0.5, 0.0, 0.0],
+            [-0.5, 0.0, 0.0],
+            [0.0, 0.0, 0.5],
+            [0.0, 0.0, -0.5],
+        ],
+    )
+
+
+def _box_single_mesh_elements() -> dict[pv.CellType, npt.NDArray[np.int_]]:
+    return {
+        pv.CellType.TETRA: np.array(
+            [
+                [11, 6, 0, 14],
+                [0, 9, 1, 11],
+                [3, 10, 0, 13],
+                [9, 0, 4, 11],
+                [5, 11, 0, 13],
+                [0, 11, 1, 13],
+                [0, 10, 5, 13],
+                [11, 5, 1, 13],
+                [3, 10, 2, 12],
+                [6, 10, 0, 14],
+                [1, 9, 4, 11],
+                [10, 3, 0, 12],
+                [10, 3, 5, 13],
+                [0, 10, 2, 14],
+                [2, 10, 0, 12],
+                [4, 11, 0, 14],
+                [6, 11, 4, 14],
+                [10, 6, 2, 14],
+                [5, 10, 0, 11],
+                [0, 10, 6, 11],
+                [10, 5, 6, 11],
+                [7, 9, 0, 12],
+                [0, 9, 8, 12],
+                [9, 7, 8, 12],
+                [7, 9, 1, 13],
+                [1, 9, 0, 13],
+                [9, 7, 0, 13],
+                [0, 12, 3, 13],
+                [3, 12, 7, 13],
+                [12, 0, 7, 13],
+                [8, 12, 2, 14],
+                [2, 12, 0, 14],
+                [12, 8, 0, 14],
+                [8, 9, 0, 14],
+                [0, 9, 4, 14],
+                [9, 8, 4, 14],
+            ],
+        ),
+    }
+
+
+@pytest.fixture(name="box_mesh")
+def fixture_box_mesh() -> SingleMesh:
+    """Return a box mesh."""
+    return SingleMesh(_box_single_mesh_nodes(), _box_single_mesh_elements())
+
+
+def _linear_1d_mesh() -> pv.UnstructuredGrid:
+    points = np.array([[0.0, 0.0, 0.0], [1.0, 0.0, 0.0]])
+    cells = [2, 0, 1]
+    celltypes = [pv.CellType.LINE]
+    return pv.UnstructuredGrid(cells, celltypes, points)
+
+
+def _quadratic_1d_mesh() -> pv.UnstructuredGrid:
+    points = np.array([[0.0, 0.0, 0.0], [0.5, 0.0, 0.0], [1.0, 0.0, 0.0]])
+    cells = [3, 0, 1, 2]
+    celltypes = [pv.CellType.QUADRATIC_EDGE]
+    return pv.UnstructuredGrid(cells, celltypes, points)
+
+
+def _linear_2d_quad_mesh() -> pv.UnstructuredGrid:
+    points = np.array(
+        [[0.0, 0.0, 0.0], [1.0, 0.0, 0.0], [1.0, 1.0, 0.0], [0.0, 1.0, 0.0]],
+    )
+    cells = [4, 0, 1, 2, 3]
+    celltypes = [pv.CellType.QUAD]
+    return pv.UnstructuredGrid(cells, celltypes, points)
+
+
+def _quadratic_2d_quad_mesh() -> pv.UnstructuredGrid:
+    points = np.array(
+        [
+            [0.0, 0.0, 0.0],
+            [1.0, 0.0, 0.0],
+            [1.0, 1.0, 0.0],
+            [0.0, 1.0, 0.0],
+            [0.5, 0.0, 0.0],
+            [1.0, 0.5, 0.0],
+            [0.5, 1.0, 0.0],
+            [0.0, 0.5, 0.0],
+        ],
+    )
+    cells = [8, 0, 1, 2, 3, 4, 5, 6, 7]
+    celltypes = [pv.CellType.QUADRATIC_QUAD]
+    return pv.UnstructuredGrid(cells, celltypes, points)
+
+
+def _linear_2d_triangle_mesh() -> pv.UnstructuredGrid:
+    points = np.array([[0.0, 0.0, 0.0], [1.0, 0.0, 0.0], [0.0, 1.0, 0.0]])
+    cells = [3, 0, 1, 2]
+    celltypes = [pv.CellType.TRIANGLE]
+    return pv.UnstructuredGrid(cells, celltypes, points)
+
+
+def _quadratic_2d_triangle_mesh() -> pv.UnstructuredGrid:
+    points = np.array(
+        [
+            [0.0, 0.0, 0.0],
+            [1.0, 0.0, 0.0],
+            [0.0, 1.0, 0.0],
+            [0.5, 0.0, 0.0],
+            [0.5, 0.5, 0.0],
+            [0.0, 0.5, 0.0],
+        ],
+    )
+    cells = [6, 0, 1, 2, 3, 4, 5]
+    celltypes = [pv.CellType.QUADRATIC_TRIANGLE]
+    return pv.UnstructuredGrid(cells, celltypes, points)
+
+
+def _linear_3d_hex_mesh() -> pv.UnstructuredGrid:
+    points = np.array(
+        [
+            [0.0, 0.0, 0.0],
+            [1.0, 0.0, 0.0],
+            [1.0, 1.0, 0.0],
+            [0.0, 1.0, 0.0],
+            [0.0, 0.0, 1.0],
+            [1.0, 0.0, 1.0],
+            [1.0, 1.0, 1.0],
+            [0.0, 1.0, 1.0],
+        ],
+    )
+    cells = [8, 0, 1, 2, 3, 4, 5, 6, 7]
+    celltypes = [pv.CellType.HEXAHEDRON]
+    return pv.UnstructuredGrid(cells, celltypes, points)
+
+
+def _quadratic_3d_hex_mesh() -> pv.UnstructuredGrid:
+    points = np.array(
+        [
+            [0.0, 0.0, 0.0],
+            [1.0, 0.0, 0.0],
+            [1.0, 1.0, 0.0],
+            [0.0, 1.0, 0.0],
+            [0.0, 0.0, 1.0],
+            [1.0, 0.0, 1.0],
+            [1.0, 1.0, 1.0],
+            [0.0, 1.0, 1.0],
+            [0.5, 0.0, 0.0],
+            [1.0, 0.5, 0.0],
+            [0.5, 1.0, 0.0],
+            [0.0, 0.5, 0.0],
+            [0.5, 0.0, 1.0],
+            [1.0, 0.5, 1.0],
+            [0.5, 1.0, 1.0],
+            [0.0, 0.5, 1.0],
+            [0.0, 0.0, 0.5],
+            [1.0, 0.0, 0.5],
+            [1.0, 1.0, 0.5],
+            [0.0, 1.0, 0.5],
+        ],
+    )
+    cells = [20, 0, 1, 2, 3, 4, 5, 6, 7, 8, 9, 10, 11, 12, 13, 14, 15, 16, 17, 18, 19]
+    celltypes = [pv.CellType.QUADRATIC_HEXAHEDRON]
+    return pv.UnstructuredGrid(cells, celltypes, points)
+
+
+def _quadratic_3d_tet_mesh() -> pv.UnstructuredGrid:
+    points = np.array(
+        [
+            [1.0, 1.0, 1.0],
+            [1.0, -1.0, -1.0],
+            [-1.0, 1.0, -1.0],
+            [-1.0, -1.0, 1.0],
+            [1.0, 0.0, 0.0],
+            [0.0, 0.0, -1.0],
+            [0.0, 1.0, 0.0],
+            [0.0, 0.0, 1.0],
+            [0.0, -1.0, 0.0],
+            [-1.0, 0.0, 0.0],
+        ],
+    )
+    cells = [10, 0, 1, 2, 3, 4, 5, 6, 7, 8, 9]
+    celltypes = [pv.CellType.QUADRATIC_TETRA]
+    return pv.UnstructuredGrid(cells, celltypes, points)
+
+
+def _linear_3d_wedge_mesh() -> pv.UnstructuredGrid:
+    points = np.array(
+        [
+            [0.0, 1.0, 0.0],
+            [0.0, 0.0, 0.0],
+            [0.0, 0.5, 0.5],
+            [1.0, 1.0, 0.0],
+            [1.0, 0.0, 0.0],
+            [1.0, 0.5, 0.5],
+        ],
+    )
+    cells = [6, 0, 1, 2, 3, 4, 5]
+    celltypes = [pv.CellType.WEDGE]
+    return pv.UnstructuredGrid(cells, celltypes, points)
+
+
+def _linear_3d_pyramid_mesh() -> pv.UnstructuredGrid:
+    points = np.array(
+        [
+            [1.0, 1.0, 0.0],
+            [-1.0, 1.0, 0.0],
+            [-1.0, -1.0, 0.0],
+            [1.0, -1.0, 0.0],
+            [0.0, 0.0, 1.60803807],
+        ],
+    )
+    cells = [5, 0, 1, 2, 3, 4]
+    celltypes = [pv.CellType.PYRAMID]
+    return pv.UnstructuredGrid(cells, celltypes, points)
+
+
+@pytest.fixture(name="sample_1d_mesh_list")
+def fixture_sample_1d_mesh_list() -> list[pv.UnstructuredGrid]:
+    """Return a list of 1D meshes with linear and quadratic elements."""
+    return [_linear_1d_mesh(), _quadratic_1d_mesh()]
+
+
+@pytest.fixture(name="sample_2d_mesh_list")
+def fixture_sample_2d_mesh_list() -> list[pv.UnstructuredGrid]:
+    """Return a list of 2D meshes with linear and quadratic elements."""
+    return [
+        _linear_2d_quad_mesh(),
+        _quadratic_2d_quad_mesh(),
+        _linear_2d_triangle_mesh(),
+        _quadratic_2d_triangle_mesh(),
+    ]
+
+
+@pytest.fixture(name="sample_3d_non_linear_tet_mesh_list")
+def fixture_sample_3d_non_linear_tet_mesh_list() -> list[pv.UnstructuredGrid]:
+    """Return a list of 3D meshes with non-linear tetrahedral elements."""
+    return [
+        _quadratic_3d_tet_mesh(),
+        _linear_3d_hex_mesh(),
+        _quadratic_3d_hex_mesh(),
+        _linear_3d_wedge_mesh(),
+        _linear_3d_pyramid_mesh(),
+    ]
+
+
+def test_check_single_mesh_consistency_when_importing_mesh_from_pyvista(
+    simple_grid: pv.UnstructuredGrid,
+) -> None:
+    """Test that the mesh is imported correctly."""
+    mesh = SingleMesh.from_pyvista(simple_grid)
+
+    assert mesh.nodes_coords.all() == simple_grid.points.all()
+    assert are_elements_equal(mesh.elements, simple_grid.cells_dict)
+
+
+def test_check_single_mesh_consistency_when_exporting_mesh_to_pyvista(
+    box_mesh: SingleMesh,
+) -> None:
+    """Test that the mesh is exported correctly."""
+    grid = box_mesh.to_pyvista()
+
+    assert are_elements_equal(grid.cells_dict, box_mesh.elements)
+
+
+def test_single_mesh_consistency_when_extracting_surface_mesh(
+    simple_grid: pv.UnstructuredGrid,
+) -> None:
+    """Test that the surface mesh is extracted correctly."""
+    mesh = SingleMesh.from_pyvista(simple_grid)
+
+    target_n_cells = 24
+    target_face_connectivity_array = np.array(
+        [
+            [3, 0, 1, 2],
+            [3, 0, 3, 1],
+            [3, 0, 4, 5],
+            [3, 0, 2, 4],
+            [3, 0, 5, 6],
+            [3, 0, 6, 3],
+            [3, 7, 8, 9],
+            [3, 7, 9, 10],
+            [3, 7, 11, 8],
+            [3, 7, 12, 11],
+            [3, 7, 10, 13],
+            [3, 7, 13, 12],
+            [3, 9, 8, 1],
+            [3, 9, 1, 3],
+            [3, 9, 6, 10],
+            [3, 9, 3, 6],
+            [3, 4, 2, 11],
+            [3, 4, 11, 12],
+            [3, 4, 13, 5],
+            [3, 4, 12, 13],
+            [3, 1, 8, 11],
+            [3, 1, 11, 2],
+            [3, 6, 5, 13],
+            [3, 6, 13, 10],
+        ],
+    ).reshape(-1)
+
+    surf = mesh.surface
+
+    assert surf.n_cells == target_n_cells
+    assert surf.faces.all() == target_face_connectivity_array.all()
+
+
+def test_given_sample_1d_mesh__check_if_only_linear_tetrahedral_must_raise_1d_warning(
+    sample_1d_mesh_list: list[pv.UnstructuredGrid],
+) -> None:
+    """Test that the function raises a warning when the mesh contains 1D elements."""
+    warning_message = (
+        "1D elements are present in the PyVista UnstructuredGrid. They will be ignored."
+    )
+    with pytest.warns(UserWarning, match=warning_message):
+        for mesh in sample_1d_mesh_list:
+            check_if_only_linear_tetrahedral(mesh)
+
+
+def test_given_sample_2d_mesh__check_if_only_linear_tetrahedral_must_raise_2d_warning(
+    sample_2d_mesh_list: list[pv.UnstructuredGrid],
+) -> None:
+    """Test that the function raises a warning when the mesh contains 2D elements."""
+    warning_message = (
+        "2D elements are present in the PyVista UnstructuredGrid. They will be ignored."
+    )
+    with pytest.warns(UserWarning, match=warning_message):
+        for mesh in sample_2d_mesh_list:
+            check_if_only_linear_tetrahedral(mesh)
+
+
+def test_given_sample_3d_mesh__check_if_only_linear_tetrahedral_must_raise_found_non_linear_tet_elements_error(
+    sample_3d_non_linear_tet_mesh_list: list[pv.UnstructuredGrid],
+) -> None:
+    """Test that the function raises an error when the mesh contains non-linear tetrahedra."""
+    error_message_snippet = "Mesh contains elements other than linear tetrahedra."
+    for mesh in sample_3d_non_linear_tet_mesh_list:
+        with pytest.raises(NotOnlyLinearTetrahedraError, match=error_message_snippet):
+            check_if_only_linear_tetrahedral(mesh)
+
+
+def test_given_linear_tets_only_mesh__check_if_only_linear_tetrahedral_must_not_raise_any_error(
+    simple_grid: pv.UnstructuredGrid,
+) -> None:
+    """Test that the function does not raise an error when the mesh contains only linear tetrahedra."""
+    check_if_only_linear_tetrahedral(simple_grid)