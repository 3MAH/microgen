from pathlib import Path
<<<<<<< HEAD
from typing import Union
=======
from typing import List, Union
>>>>>>> 0b8d0209

import cadquery as cq
import numpy as np
import pytest
import pyvista as pv

from microgen import (
    Box,
    Cylinder,
    Phase,
    Rve,
    cutPhases,
    fuseShapes,
    is_periodic,
    meshPeriodic,
    periodic,
)


@pytest.fixture(scope="function")
def rve_unit() -> Rve:
    return Rve(dim=1, center=(0.5, 0.5, 0.5))


@pytest.fixture(scope="function")
def rve_double() -> Rve:
    return Rve(dim=2, center=(1.0, 1.0, 1.0))


@pytest.fixture(scope="function")
def rve_double_centered() -> Rve:
    return Rve(dim=2, center=(0.0, 0.0, 0.0))


@pytest.fixture(scope="function")
def tmp_dir(tmp_path_factory: pytest.TempPathFactory) -> Path:
    tmp_dir_name = "test_tmp_dir"
    return tmp_path_factory.mktemp(tmp_dir_name)


@pytest.fixture(scope="function")
def tmp_output_compound_filename(tmp_dir: Path) -> str:
    return (tmp_dir / "compound.step").as_posix()


@pytest.fixture(scope="function")
def tmp_output_vtk_filename(tmp_dir: Path) -> str:
    return (tmp_dir / "octettruss.vtk").as_posix()


@pytest.mark.filterwarnings("ignore:Object intersecting")
def _generate_cqcompound_octettruss(rve: Rve):
    # data to generate octet truss cylinders
    xc = np.array([0.5, 0.5, 0.5, 0.5, 0.0, 0.0, 0.5, 0.5, 0.5, 0.5, 0.0, 0.0])
    yc = np.array([0.5, 0.5, 0.0, 0.0, 0.5, 0.5, 0.5, 0.5, 0.0, 0.0, 0.5, 0.5])
    zc = np.array([0.0, 0.0, 0.5, 0.5, 0.5, 0.5, 0.0, 0.0, 0.5, 0.5, 0.5, 0.5])
    psi = np.array(
        [45.0, -45.0, 0.0, 0.0, 90.0, 90.0, 0.0, 0.0, 90.0, 90.0, 45.0, -45.0]
    )
    theta = np.array(
        [0.0, 0.0, -90.0, -90.0, -90.0, -90.0, 90.0, 90.0, 90.0, 90.0, 0.0, 0.0]
    )
    phi = np.array(
        [0.0, 0.0, 45.0, -45.0, 45.0, -45.0, -45.0, 45.0, -45.0, 45.0, 0.0, 0.0]
    )
    height = np.full_like(xc, 2.0)
    radius = np.full_like(xc, 0.05)

    listPhases: List[Phase] = []
    listPeriodicPhases: List[Phase] = []
    n = len(xc)

    for i in range(0, n):
        elem = Cylinder(
            center=(xc[i], yc[i], zc[i]),
            orientation=(psi[i], theta[i], phi[i]),
            height=height[i],
            radius=radius[i],
        )
        phase = Phase(shape=elem.generate())
        listPhases.append(phase)

    for phase_elem in listPhases:
        periodicPhase = periodic(phase=phase_elem, rve=rve)
        listPeriodicPhases.append(periodicPhase)

    return listPeriodicPhases


@pytest.fixture(scope="function")
def box_homogeneous_unit(rve_unit: Rve) -> (cq.Shape, List[Phase]):
    shape = Box(
        center=rve_unit.center,
        orientation=(0.0, 0.0, 0.0),
        dim_x=rve_unit.dim[0],
        dim_y=rve_unit.dim[1],
        dim_z=rve_unit.dim[2],
    ).generate()
    listcqphases = [Phase(shape=shape)]
    return (shape, listcqphases, rve_unit)


@pytest.fixture(scope="function")
def box_homogeneous_double(rve_double: Rve) -> (cq.Shape, List[Phase]):
    shape = Box(
        center=rve_double.center,
        orientation=(0.0, 0.0, 0.0),
        dim_x=rve_double.dim[0],
        dim_y=rve_double.dim[1],
        dim_z=rve_double.dim[2],
    ).generate()
    listcqphases = [Phase(shape=shape)]
    return (shape, listcqphases, rve_double)


@pytest.fixture(scope="function")
def box_homogeneous_double_centered(
    rve_double_centered: Rve,
) -> (cq.Shape, List[Phase]):
    shape = Box(
        center=rve_double_centered.center,
        orientation=(0.0, 0.0, 0.0),
        dim_x=rve_double_centered.dim[0],
        dim_y=rve_double_centered.dim[1],
        dim_z=rve_double_centered.dim[2],
    ).generate()
    listcqphases = [Phase(shape=shape)]
    return (shape, listcqphases, rve_double_centered)


@pytest.fixture(scope="function")
def octet_truss_homogeneous_unit(rve_unit: Rve) -> (cq.Shape, List[Phase]):
    listPeriodicPhases = _generate_cqcompound_octettruss(rve_unit)
    merged = fuseShapes(
        [phase.shape for phase in listPeriodicPhases], retain_edges=False
    )
    listcqphases = [Phase(shape=merged)]
    return (merged, listcqphases, rve_unit)


@pytest.fixture(scope="function")
def octet_truss_homogeneous_double_centered(
    rve_double_centered: Rve,
) -> (cq.Shape, List[Phase]):
    listPeriodicPhases = _generate_cqcompound_octettruss(rve_double_centered)
    merged = fuseShapes(
        [phase.shape for phase in listPeriodicPhases], retain_edges=False
    )
    listcqphases = [Phase(shape=merged)]
    return (merged, listcqphases, rve_double_centered)


@pytest.fixture(scope="function")
def octet_truss_heterogeneous(rve_unit: Rve) -> (cq.Compound, List[Phase]):
    listPeriodicPhases = _generate_cqcompound_octettruss(rve_unit)
    listcqphases = cutPhases(phaseList=listPeriodicPhases, reverseOrder=False)
    return (
        cq.Compound.makeCompound([phase.shape for phase in listcqphases]),
        listcqphases,
        rve_unit,
    )


@pytest.mark.parametrize(
    "shape",
    [
        "box_homogeneous_unit",
        "box_homogeneous_double",
        "box_homogeneous_double_centered",
        "octet_truss_homogeneous_unit",
        "octet_truss_homogeneous_double_centered",
        "octet_truss_heterogeneous",
    ],
)
def test_octettruss_mesh_must_be_periodic(
    shape: Union[cq.Compound, cq.Shape],
    request,
    tmp_output_compound_filename: str,
    tmp_output_vtk_filename: str,
):
    cqoctet, listcqphases, rve = request.getfixturevalue(shape)

    cq.exporters.export(cqoctet, tmp_output_compound_filename)
    meshPeriodic(
        mesh_file=tmp_output_compound_filename,
        rve=rve,
        listPhases=listcqphases,
        size=0.03,
        order=1,
        output_file=tmp_output_vtk_filename,
    )

    # Act
    pvmesh = pv.read(tmp_output_vtk_filename)
    crd = pvmesh.points

    assert is_periodic(crd)
<|MERGE_RESOLUTION|>--- conflicted
+++ resolved
@@ -1,203 +1,199 @@
-from pathlib import Path
-<<<<<<< HEAD
-from typing import Union
-=======
-from typing import List, Union
->>>>>>> 0b8d0209
-
-import cadquery as cq
-import numpy as np
-import pytest
-import pyvista as pv
-
-from microgen import (
-    Box,
-    Cylinder,
-    Phase,
-    Rve,
-    cutPhases,
-    fuseShapes,
-    is_periodic,
-    meshPeriodic,
-    periodic,
-)
-
-
-@pytest.fixture(scope="function")
-def rve_unit() -> Rve:
-    return Rve(dim=1, center=(0.5, 0.5, 0.5))
-
-
-@pytest.fixture(scope="function")
-def rve_double() -> Rve:
-    return Rve(dim=2, center=(1.0, 1.0, 1.0))
-
-
-@pytest.fixture(scope="function")
-def rve_double_centered() -> Rve:
-    return Rve(dim=2, center=(0.0, 0.0, 0.0))
-
-
-@pytest.fixture(scope="function")
-def tmp_dir(tmp_path_factory: pytest.TempPathFactory) -> Path:
-    tmp_dir_name = "test_tmp_dir"
-    return tmp_path_factory.mktemp(tmp_dir_name)
-
-
-@pytest.fixture(scope="function")
-def tmp_output_compound_filename(tmp_dir: Path) -> str:
-    return (tmp_dir / "compound.step").as_posix()
-
-
-@pytest.fixture(scope="function")
-def tmp_output_vtk_filename(tmp_dir: Path) -> str:
-    return (tmp_dir / "octettruss.vtk").as_posix()
-
-
-@pytest.mark.filterwarnings("ignore:Object intersecting")
-def _generate_cqcompound_octettruss(rve: Rve):
-    # data to generate octet truss cylinders
-    xc = np.array([0.5, 0.5, 0.5, 0.5, 0.0, 0.0, 0.5, 0.5, 0.5, 0.5, 0.0, 0.0])
-    yc = np.array([0.5, 0.5, 0.0, 0.0, 0.5, 0.5, 0.5, 0.5, 0.0, 0.0, 0.5, 0.5])
-    zc = np.array([0.0, 0.0, 0.5, 0.5, 0.5, 0.5, 0.0, 0.0, 0.5, 0.5, 0.5, 0.5])
-    psi = np.array(
-        [45.0, -45.0, 0.0, 0.0, 90.0, 90.0, 0.0, 0.0, 90.0, 90.0, 45.0, -45.0]
-    )
-    theta = np.array(
-        [0.0, 0.0, -90.0, -90.0, -90.0, -90.0, 90.0, 90.0, 90.0, 90.0, 0.0, 0.0]
-    )
-    phi = np.array(
-        [0.0, 0.0, 45.0, -45.0, 45.0, -45.0, -45.0, 45.0, -45.0, 45.0, 0.0, 0.0]
-    )
-    height = np.full_like(xc, 2.0)
-    radius = np.full_like(xc, 0.05)
-
-    listPhases: List[Phase] = []
-    listPeriodicPhases: List[Phase] = []
-    n = len(xc)
-
-    for i in range(0, n):
-        elem = Cylinder(
-            center=(xc[i], yc[i], zc[i]),
-            orientation=(psi[i], theta[i], phi[i]),
-            height=height[i],
-            radius=radius[i],
-        )
-        phase = Phase(shape=elem.generate())
-        listPhases.append(phase)
-
-    for phase_elem in listPhases:
-        periodicPhase = periodic(phase=phase_elem, rve=rve)
-        listPeriodicPhases.append(periodicPhase)
-
-    return listPeriodicPhases
-
-
-@pytest.fixture(scope="function")
-def box_homogeneous_unit(rve_unit: Rve) -> (cq.Shape, List[Phase]):
-    shape = Box(
-        center=rve_unit.center,
-        orientation=(0.0, 0.0, 0.0),
-        dim_x=rve_unit.dim[0],
-        dim_y=rve_unit.dim[1],
-        dim_z=rve_unit.dim[2],
-    ).generate()
-    listcqphases = [Phase(shape=shape)]
-    return (shape, listcqphases, rve_unit)
-
-
-@pytest.fixture(scope="function")
-def box_homogeneous_double(rve_double: Rve) -> (cq.Shape, List[Phase]):
-    shape = Box(
-        center=rve_double.center,
-        orientation=(0.0, 0.0, 0.0),
-        dim_x=rve_double.dim[0],
-        dim_y=rve_double.dim[1],
-        dim_z=rve_double.dim[2],
-    ).generate()
-    listcqphases = [Phase(shape=shape)]
-    return (shape, listcqphases, rve_double)
-
-
-@pytest.fixture(scope="function")
-def box_homogeneous_double_centered(
-    rve_double_centered: Rve,
-) -> (cq.Shape, List[Phase]):
-    shape = Box(
-        center=rve_double_centered.center,
-        orientation=(0.0, 0.0, 0.0),
-        dim_x=rve_double_centered.dim[0],
-        dim_y=rve_double_centered.dim[1],
-        dim_z=rve_double_centered.dim[2],
-    ).generate()
-    listcqphases = [Phase(shape=shape)]
-    return (shape, listcqphases, rve_double_centered)
-
-
-@pytest.fixture(scope="function")
-def octet_truss_homogeneous_unit(rve_unit: Rve) -> (cq.Shape, List[Phase]):
-    listPeriodicPhases = _generate_cqcompound_octettruss(rve_unit)
-    merged = fuseShapes(
-        [phase.shape for phase in listPeriodicPhases], retain_edges=False
-    )
-    listcqphases = [Phase(shape=merged)]
-    return (merged, listcqphases, rve_unit)
-
-
-@pytest.fixture(scope="function")
-def octet_truss_homogeneous_double_centered(
-    rve_double_centered: Rve,
-) -> (cq.Shape, List[Phase]):
-    listPeriodicPhases = _generate_cqcompound_octettruss(rve_double_centered)
-    merged = fuseShapes(
-        [phase.shape for phase in listPeriodicPhases], retain_edges=False
-    )
-    listcqphases = [Phase(shape=merged)]
-    return (merged, listcqphases, rve_double_centered)
-
-
-@pytest.fixture(scope="function")
-def octet_truss_heterogeneous(rve_unit: Rve) -> (cq.Compound, List[Phase]):
-    listPeriodicPhases = _generate_cqcompound_octettruss(rve_unit)
-    listcqphases = cutPhases(phaseList=listPeriodicPhases, reverseOrder=False)
-    return (
-        cq.Compound.makeCompound([phase.shape for phase in listcqphases]),
-        listcqphases,
-        rve_unit,
-    )
-
-
-@pytest.mark.parametrize(
-    "shape",
-    [
-        "box_homogeneous_unit",
-        "box_homogeneous_double",
-        "box_homogeneous_double_centered",
-        "octet_truss_homogeneous_unit",
-        "octet_truss_homogeneous_double_centered",
-        "octet_truss_heterogeneous",
-    ],
-)
-def test_octettruss_mesh_must_be_periodic(
-    shape: Union[cq.Compound, cq.Shape],
-    request,
-    tmp_output_compound_filename: str,
-    tmp_output_vtk_filename: str,
-):
-    cqoctet, listcqphases, rve = request.getfixturevalue(shape)
-
-    cq.exporters.export(cqoctet, tmp_output_compound_filename)
-    meshPeriodic(
-        mesh_file=tmp_output_compound_filename,
-        rve=rve,
-        listPhases=listcqphases,
-        size=0.03,
-        order=1,
-        output_file=tmp_output_vtk_filename,
-    )
-
-    # Act
-    pvmesh = pv.read(tmp_output_vtk_filename)
-    crd = pvmesh.points
-
-    assert is_periodic(crd)
+from pathlib import Path
+from typing import List, Union
+
+import cadquery as cq
+import numpy as np
+import pytest
+import pyvista as pv
+
+from microgen import (
+    Box,
+    Cylinder,
+    Phase,
+    Rve,
+    cutPhases,
+    fuseShapes,
+    is_periodic,
+    meshPeriodic,
+    periodic,
+)
+
+
+@pytest.fixture(scope="function")
+def rve_unit() -> Rve:
+    return Rve(dim=1, center=(0.5, 0.5, 0.5))
+
+
+@pytest.fixture(scope="function")
+def rve_double() -> Rve:
+    return Rve(dim=2, center=(1.0, 1.0, 1.0))
+
+
+@pytest.fixture(scope="function")
+def rve_double_centered() -> Rve:
+    return Rve(dim=2, center=(0.0, 0.0, 0.0))
+
+
+@pytest.fixture(scope="function")
+def tmp_dir(tmp_path_factory: pytest.TempPathFactory) -> Path:
+    tmp_dir_name = "test_tmp_dir"
+    return tmp_path_factory.mktemp(tmp_dir_name)
+
+
+@pytest.fixture(scope="function")
+def tmp_output_compound_filename(tmp_dir: Path) -> str:
+    return (tmp_dir / "compound.step").as_posix()
+
+
+@pytest.fixture(scope="function")
+def tmp_output_vtk_filename(tmp_dir: Path) -> str:
+    return (tmp_dir / "octettruss.vtk").as_posix()
+
+
+@pytest.mark.filterwarnings("ignore:Object intersecting")
+def _generate_cqcompound_octettruss(rve: Rve):
+    # data to generate octet truss cylinders
+    xc = np.array([0.5, 0.5, 0.5, 0.5, 0.0, 0.0, 0.5, 0.5, 0.5, 0.5, 0.0, 0.0])
+    yc = np.array([0.5, 0.5, 0.0, 0.0, 0.5, 0.5, 0.5, 0.5, 0.0, 0.0, 0.5, 0.5])
+    zc = np.array([0.0, 0.0, 0.5, 0.5, 0.5, 0.5, 0.0, 0.0, 0.5, 0.5, 0.5, 0.5])
+    psi = np.array(
+        [45.0, -45.0, 0.0, 0.0, 90.0, 90.0, 0.0, 0.0, 90.0, 90.0, 45.0, -45.0]
+    )
+    theta = np.array(
+        [0.0, 0.0, -90.0, -90.0, -90.0, -90.0, 90.0, 90.0, 90.0, 90.0, 0.0, 0.0]
+    )
+    phi = np.array(
+        [0.0, 0.0, 45.0, -45.0, 45.0, -45.0, -45.0, 45.0, -45.0, 45.0, 0.0, 0.0]
+    )
+    height = np.full_like(xc, 2.0)
+    radius = np.full_like(xc, 0.05)
+
+    listPhases: List[Phase] = []
+    listPeriodicPhases: List[Phase] = []
+    n = len(xc)
+
+    for i in range(0, n):
+        elem = Cylinder(
+            center=(xc[i], yc[i], zc[i]),
+            orientation=(psi[i], theta[i], phi[i]),
+            height=height[i],
+            radius=radius[i],
+        )
+        phase = Phase(shape=elem.generate())
+        listPhases.append(phase)
+
+    for phase_elem in listPhases:
+        periodicPhase = periodic(phase=phase_elem, rve=rve)
+        listPeriodicPhases.append(periodicPhase)
+
+    return listPeriodicPhases
+
+
+@pytest.fixture(scope="function")
+def box_homogeneous_unit(rve_unit: Rve) -> (cq.Shape, List[Phase]):
+    shape = Box(
+        center=rve_unit.center,
+        orientation=(0.0, 0.0, 0.0),
+        dim_x=rve_unit.dim[0],
+        dim_y=rve_unit.dim[1],
+        dim_z=rve_unit.dim[2],
+    ).generate()
+    listcqphases = [Phase(shape=shape)]
+    return (shape, listcqphases, rve_unit)
+
+
+@pytest.fixture(scope="function")
+def box_homogeneous_double(rve_double: Rve) -> (cq.Shape, List[Phase]):
+    shape = Box(
+        center=rve_double.center,
+        orientation=(0.0, 0.0, 0.0),
+        dim_x=rve_double.dim[0],
+        dim_y=rve_double.dim[1],
+        dim_z=rve_double.dim[2],
+    ).generate()
+    listcqphases = [Phase(shape=shape)]
+    return (shape, listcqphases, rve_double)
+
+
+@pytest.fixture(scope="function")
+def box_homogeneous_double_centered(
+    rve_double_centered: Rve,
+) -> (cq.Shape, List[Phase]):
+    shape = Box(
+        center=rve_double_centered.center,
+        orientation=(0.0, 0.0, 0.0),
+        dim_x=rve_double_centered.dim[0],
+        dim_y=rve_double_centered.dim[1],
+        dim_z=rve_double_centered.dim[2],
+    ).generate()
+    listcqphases = [Phase(shape=shape)]
+    return (shape, listcqphases, rve_double_centered)
+
+
+@pytest.fixture(scope="function")
+def octet_truss_homogeneous_unit(rve_unit: Rve) -> (cq.Shape, List[Phase]):
+    listPeriodicPhases = _generate_cqcompound_octettruss(rve_unit)
+    merged = fuseShapes(
+        [phase.shape for phase in listPeriodicPhases], retain_edges=False
+    )
+    listcqphases = [Phase(shape=merged)]
+    return (merged, listcqphases, rve_unit)
+
+
+@pytest.fixture(scope="function")
+def octet_truss_homogeneous_double_centered(
+    rve_double_centered: Rve,
+) -> (cq.Shape, List[Phase]):
+    listPeriodicPhases = _generate_cqcompound_octettruss(rve_double_centered)
+    merged = fuseShapes(
+        [phase.shape for phase in listPeriodicPhases], retain_edges=False
+    )
+    listcqphases = [Phase(shape=merged)]
+    return (merged, listcqphases, rve_double_centered)
+
+
+@pytest.fixture(scope="function")
+def octet_truss_heterogeneous(rve_unit: Rve) -> (cq.Compound, List[Phase]):
+    listPeriodicPhases = _generate_cqcompound_octettruss(rve_unit)
+    listcqphases = cutPhases(phaseList=listPeriodicPhases, reverseOrder=False)
+    return (
+        cq.Compound.makeCompound([phase.shape for phase in listcqphases]),
+        listcqphases,
+        rve_unit,
+    )
+
+
+@pytest.mark.parametrize(
+    "shape",
+    [
+        "box_homogeneous_unit",
+        "box_homogeneous_double",
+        "box_homogeneous_double_centered",
+        "octet_truss_homogeneous_unit",
+        "octet_truss_homogeneous_double_centered",
+        "octet_truss_heterogeneous",
+    ],
+)
+def test_octettruss_mesh_must_be_periodic(
+    shape: Union[cq.Compound, cq.Shape],
+    request,
+    tmp_output_compound_filename: str,
+    tmp_output_vtk_filename: str,
+):
+    cqoctet, listcqphases, rve = request.getfixturevalue(shape)
+
+    cq.exporters.export(cqoctet, tmp_output_compound_filename)
+    meshPeriodic(
+        mesh_file=tmp_output_compound_filename,
+        rve=rve,
+        listPhases=listcqphases,
+        size=0.03,
+        order=1,
+        output_file=tmp_output_vtk_filename,
+    )
+
+    # Act
+    pvmesh = pv.read(tmp_output_vtk_filename)
+    crd = pvmesh.points
+
+    assert is_periodic(crd)