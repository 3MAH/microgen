--- conflicted
+++ resolved
@@ -1,186 +1,174 @@
-"""Tests for the is_periodic function."""
-
-import numpy as np
-import numpy.typing as npt
-import pytest
-import pyvista as pv
-
-from microgen import is_periodic
-
-# ruff: noqa: S101 assert https://docs.astral.sh/ruff/rules/assert/
-# ruff: noqa: E501 line-too-long https://docs.astral.sh/ruff/rules/line-too-long/
-
-
-def _periodic_box_nodes() -> npt.NDArray[np.float64]:
-<<<<<<< HEAD
-    nodes_array = np.array(
-=======
-    return np.array(
->>>>>>> e042ecd7
-        [
-            [0.0, 0.0, 0.0],
-            [0.5, 0.5, 0.5],
-            [-0.5, -0.5, -0.5],
-            [-0.5, -0.5, 0.5],
-            [0.5, 0.5, -0.5],
-            [0.5, -0.5, 0.5],
-            [0.5, -0.5, -0.5],
-            [-0.5, 0.5, 0.5],
-            [-0.5, 0.5, -0.5],
-            [0.0, 0.5, 0.0],
-            [0.0, -0.5, 0.0],
-            [0.5, 0.0, 0.0],
-            [-0.5, 0.0, 0.0],
-            [0.0, 0.0, 0.5],
-            [0.0, 0.0, -0.5],
-        ],
-    )
-
-
-def _one_shifted_node_box_nodes() -> npt.NDArray[np.float64]:
-<<<<<<< HEAD
-    nodes_array = np.array(
-=======
-    return np.array(
->>>>>>> e042ecd7
-        [
-            [0.0, 0.0, 0.0],
-            [0.5, 0.5, 0.5],
-            [-0.5, -0.5, -0.5],
-            [-0.5, -0.5, 0.5],
-            [0.5, 0.5, -0.5],
-            [0.5, -0.5, 0.5],
-            [0.5, -0.5, -0.5],
-            [-0.5, 0.5, 0.5],
-            [-0.5, 0.5, -0.5],
-            [0.0, 0.5, 0.0],
-            [0.0, -0.5, 0.0],
-            [0.5, 0.1, 0.0],
-            [-0.5, 0.0, 0.0],
-            [0.0, 0.0, 0.5],
-            [0.0, 0.0, -0.5],
-        ],
-    )
-
-
-def _box_elements_same_number_of_nodes() -> npt.NDArray[np.int64]:
-    return np.array(
-        [
-            [4, 11, 6, 0, 14],
-            [4, 0, 9, 1, 11],
-            [4, 3, 10, 0, 13],
-            [4, 9, 0, 4, 11],
-            [4, 5, 11, 0, 13],
-            [4, 0, 11, 1, 13],
-            [4, 0, 10, 5, 13],
-            [4, 11, 5, 1, 13],
-            [4, 3, 10, 2, 12],
-            [4, 6, 10, 0, 14],
-            [4, 1, 9, 4, 11],
-            [4, 10, 3, 0, 12],
-            [4, 10, 3, 5, 13],
-            [4, 0, 10, 2, 14],
-            [4, 2, 10, 0, 12],
-            [4, 4, 11, 0, 14],
-            [4, 6, 11, 4, 14],
-            [4, 10, 6, 2, 14],
-            [4, 5, 10, 0, 11],
-            [4, 0, 10, 6, 11],
-            [4, 10, 5, 6, 11],
-            [4, 7, 9, 0, 12],
-            [4, 0, 9, 8, 12],
-            [4, 9, 7, 8, 12],
-            [4, 7, 9, 1, 13],
-            [4, 1, 9, 0, 13],
-            [4, 9, 7, 0, 13],
-            [4, 0, 12, 3, 13],
-            [4, 3, 12, 7, 13],
-            [4, 12, 0, 7, 13],
-            [4, 8, 12, 2, 14],
-            [4, 2, 12, 0, 14],
-            [4, 12, 8, 0, 14],
-            [4, 8, 9, 0, 14],
-            [4, 0, 9, 4, 14],
-            [4, 9, 8, 4, 14],
-        ],
-    )
-
-
-def _one_extra_node_box_nodes() -> npt.NDArray[np.float64]:
-<<<<<<< HEAD
-    nodes_array = np.array(
-=======
-    return np.array(
->>>>>>> e042ecd7
-        [
-            [0.0, 0.0, 0.0],
-            [0.5, 0.5, 0.5],
-            [-0.5, -0.5, -0.5],
-            [-0.5, -0.5, 0.5],
-            [0.5, 0.5, -0.5],
-            [0.5, -0.5, 0.5],
-            [0.5, -0.5, -0.5],
-            [-0.5, 0.5, 0.5],
-            [-0.5, 0.5, -0.5],
-            [0.0, 0.5, 0.0],
-            [0.0, -0.5, 0.0],
-            [0.5, 0.0, 0.0],
-            [-0.5, 0.0, 0.0],
-            [0.0, 0.0, 0.5],
-            [0.0, 0.0, -0.5],
-            [0.3, 0.2, -0.5],
-        ],
-    )
-
-
-@pytest.fixture(name="periodic_box")
-def fixture_periodic_box() -> pv.UnstructuredGrid:
-    """Return a periodic box mesh."""
-    nodes = _periodic_box_nodes()
-    elements = _box_elements_same_number_of_nodes()
-    cell_types = np.full(elements.shape[0], pv.CellType.TETRA, dtype=np.uint8)
-    return pv.UnstructuredGrid(elements, cell_types, nodes)
-
-
-@pytest.fixture(name="non_periodic_box_1_extra_node")
-def fixture_non_periodic_box_1_extra_node() -> pv.UnstructuredGrid:
-    """Return a non-periodic box mesh with an extra node."""
-    points = _one_extra_node_box_nodes()
-    point_cloud = pv.PolyData(points)
-    return point_cloud.delaunay_3d(offset=100.0)
-
-
-@pytest.fixture(name="non_periodic_box_shifted_node")
-def fixture_non_periodic_box_shifted_node() -> pv.UnstructuredGrid:
-    """Return a non-periodic box mesh with a shifted node but no extra node."""
-    nodes = _one_shifted_node_box_nodes()
-    elements = _box_elements_same_number_of_nodes()
-    cell_types = np.full(elements.shape[0], pv.CellType.TETRA, dtype=np.uint8)
-    return pv.UnstructuredGrid(elements, cell_types, nodes)
-
-
-def test_given_periodic_box_is_periodic_must_return_true(
-    periodic_box: pv.UnstructuredGrid,
-) -> None:
-    """is_periodic must return True for a periodic box."""
-    crd = periodic_box.points
-
-    assert is_periodic(crd)
-
-
-def test_given_non_periodic_box_with_an_extra_node_is_periodic_must_return_false(
-    non_periodic_box_1_extra_node: pv.UnstructuredGrid,
-) -> None:
-    """is_periodic must return False for a non-periodic box with an extra node."""
-    crd = non_periodic_box_1_extra_node.points
-
-    assert not is_periodic(crd)
-
-
-def test_given_non_periodic_box_with_a_shifted_node_but_no_extra_node_is_periodic_must_return_false(
-    non_periodic_box_shifted_node: pv.UnstructuredGrid,
-) -> None:
-    """is_periodic must return False for a non-periodic box with a shifted node."""
-    crd = non_periodic_box_shifted_node.points
-
-    assert not is_periodic(crd)
+"""Tests for the is_periodic function."""
+
+import numpy as np
+import numpy.typing as npt
+import pytest
+import pyvista as pv
+
+from microgen import is_periodic
+
+# ruff: noqa: S101 assert https://docs.astral.sh/ruff/rules/assert/
+# ruff: noqa: E501 line-too-long https://docs.astral.sh/ruff/rules/line-too-long/
+
+
+def _periodic_box_nodes() -> npt.NDArray[np.float64]:
+    return np.array(
+        [
+            [0.0, 0.0, 0.0],
+            [0.5, 0.5, 0.5],
+            [-0.5, -0.5, -0.5],
+            [-0.5, -0.5, 0.5],
+            [0.5, 0.5, -0.5],
+            [0.5, -0.5, 0.5],
+            [0.5, -0.5, -0.5],
+            [-0.5, 0.5, 0.5],
+            [-0.5, 0.5, -0.5],
+            [0.0, 0.5, 0.0],
+            [0.0, -0.5, 0.0],
+            [0.5, 0.0, 0.0],
+            [-0.5, 0.0, 0.0],
+            [0.0, 0.0, 0.5],
+            [0.0, 0.0, -0.5],
+        ],
+    )
+
+
+def _one_shifted_node_box_nodes() -> npt.NDArray[np.float64]:
+    return np.array(
+        [
+            [0.0, 0.0, 0.0],
+            [0.5, 0.5, 0.5],
+            [-0.5, -0.5, -0.5],
+            [-0.5, -0.5, 0.5],
+            [0.5, 0.5, -0.5],
+            [0.5, -0.5, 0.5],
+            [0.5, -0.5, -0.5],
+            [-0.5, 0.5, 0.5],
+            [-0.5, 0.5, -0.5],
+            [0.0, 0.5, 0.0],
+            [0.0, -0.5, 0.0],
+            [0.5, 0.1, 0.0],
+            [-0.5, 0.0, 0.0],
+            [0.0, 0.0, 0.5],
+            [0.0, 0.0, -0.5],
+        ],
+    )
+
+
+def _box_elements_same_number_of_nodes() -> npt.NDArray[np.int64]:
+    return np.array(
+        [
+            [4, 11, 6, 0, 14],
+            [4, 0, 9, 1, 11],
+            [4, 3, 10, 0, 13],
+            [4, 9, 0, 4, 11],
+            [4, 5, 11, 0, 13],
+            [4, 0, 11, 1, 13],
+            [4, 0, 10, 5, 13],
+            [4, 11, 5, 1, 13],
+            [4, 3, 10, 2, 12],
+            [4, 6, 10, 0, 14],
+            [4, 1, 9, 4, 11],
+            [4, 10, 3, 0, 12],
+            [4, 10, 3, 5, 13],
+            [4, 0, 10, 2, 14],
+            [4, 2, 10, 0, 12],
+            [4, 4, 11, 0, 14],
+            [4, 6, 11, 4, 14],
+            [4, 10, 6, 2, 14],
+            [4, 5, 10, 0, 11],
+            [4, 0, 10, 6, 11],
+            [4, 10, 5, 6, 11],
+            [4, 7, 9, 0, 12],
+            [4, 0, 9, 8, 12],
+            [4, 9, 7, 8, 12],
+            [4, 7, 9, 1, 13],
+            [4, 1, 9, 0, 13],
+            [4, 9, 7, 0, 13],
+            [4, 0, 12, 3, 13],
+            [4, 3, 12, 7, 13],
+            [4, 12, 0, 7, 13],
+            [4, 8, 12, 2, 14],
+            [4, 2, 12, 0, 14],
+            [4, 12, 8, 0, 14],
+            [4, 8, 9, 0, 14],
+            [4, 0, 9, 4, 14],
+            [4, 9, 8, 4, 14],
+        ],
+    )
+
+
+def _one_extra_node_box_nodes() -> npt.NDArray[np.float64]:
+    return np.array(
+        [
+            [0.0, 0.0, 0.0],
+            [0.5, 0.5, 0.5],
+            [-0.5, -0.5, -0.5],
+            [-0.5, -0.5, 0.5],
+            [0.5, 0.5, -0.5],
+            [0.5, -0.5, 0.5],
+            [0.5, -0.5, -0.5],
+            [-0.5, 0.5, 0.5],
+            [-0.5, 0.5, -0.5],
+            [0.0, 0.5, 0.0],
+            [0.0, -0.5, 0.0],
+            [0.5, 0.0, 0.0],
+            [-0.5, 0.0, 0.0],
+            [0.0, 0.0, 0.5],
+            [0.0, 0.0, -0.5],
+            [0.3, 0.2, -0.5],
+        ],
+    )
+
+
+@pytest.fixture(name="periodic_box")
+def fixture_periodic_box() -> pv.UnstructuredGrid:
+    """Return a periodic box mesh."""
+    nodes = _periodic_box_nodes()
+    elements = _box_elements_same_number_of_nodes()
+    cell_types = np.full(elements.shape[0], pv.CellType.TETRA, dtype=np.uint8)
+    return pv.UnstructuredGrid(elements, cell_types, nodes)
+
+
+@pytest.fixture(name="non_periodic_box_1_extra_node")
+def fixture_non_periodic_box_1_extra_node() -> pv.UnstructuredGrid:
+    """Return a non-periodic box mesh with an extra node."""
+    points = _one_extra_node_box_nodes()
+    point_cloud = pv.PolyData(points)
+    return point_cloud.delaunay_3d(offset=100.0)
+
+
+@pytest.fixture(name="non_periodic_box_shifted_node")
+def fixture_non_periodic_box_shifted_node() -> pv.UnstructuredGrid:
+    """Return a non-periodic box mesh with a shifted node but no extra node."""
+    nodes = _one_shifted_node_box_nodes()
+    elements = _box_elements_same_number_of_nodes()
+    cell_types = np.full(elements.shape[0], pv.CellType.TETRA, dtype=np.uint8)
+    return pv.UnstructuredGrid(elements, cell_types, nodes)
+
+
+def test_given_periodic_box_is_periodic_must_return_true(
+    periodic_box: pv.UnstructuredGrid,
+) -> None:
+    """is_periodic must return True for a periodic box."""
+    crd = periodic_box.points
+
+    assert is_periodic(crd)
+
+
+def test_given_non_periodic_box_with_an_extra_node_is_periodic_must_return_false(
+    non_periodic_box_1_extra_node: pv.UnstructuredGrid,
+) -> None:
+    """is_periodic must return False for a non-periodic box with an extra node."""
+    crd = non_periodic_box_1_extra_node.points
+
+    assert not is_periodic(crd)
+
+
+def test_given_non_periodic_box_with_a_shifted_node_but_no_extra_node_is_periodic_must_return_false(
+    non_periodic_box_shifted_node: pv.UnstructuredGrid,
+) -> None:
+    """is_periodic must return False for a non-periodic box with a shifted node."""
+    crd = non_periodic_box_shifted_node.points
+
+    assert not is_periodic(crd)