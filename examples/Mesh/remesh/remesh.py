--- conflicted
+++ resolved
@@ -1,61 +1,28 @@
-import os
-<<<<<<< HEAD
-from pathlib import Path
-=======
-import warnings
-from distutils.spawn import find_executable
->>>>>>> c65b27d9
-
-import pyvista as pv
-
-from microgen import Tpms
-from microgen.remesh import remesh_keeping_periodicity_for_fem
-from microgen.shape.surface_functions import gyroid
-
-<<<<<<< HEAD
-data_dir = Path(__file__).parent / "data"
-os.makedirs(data_dir, exist_ok=True)
-
-print("generate gyroid", flush=True)
-gyroid_vtk = pv.UnstructuredGrid(
-    Tpms(surface_function=gyroid, offset=1.0, resolution=50).generateVtk(
-        type_part="sheet"
-    )
-)
-print("save gyroid", flush=True)
-gyroid_vtk.save(data_dir / "initial_gyroid_mesh.vtk")
-print("convert gyroid", flush=True)
-gyroid_mesh = BoxMesh.from_pyvista(gyroid_vtk)
-
-print("remesh gyroid", flush=True)
-remeshed_gyroid_mesh = remesh_keeping_periodicity_for_fem(gyroid_mesh, hmax=0.02)
-print("save remeshed gyroid", flush=True)
-remeshed_gyroid_mesh.save(data_dir / "remeshed_gyroid_mesh.vtk")
-
-=======
-USE_MMG = find_executable("mmg3d_O3") is not None
-if not USE_MMG:
-    warnings.warn("MMG not found")
-
-if USE_MMG:
-    if "data" not in os.listdir("."):
-        os.mkdir("data")
-
-    print("generate gyroid", flush=True)
-    initial_gyroid = pv.UnstructuredGrid(
-        Tpms(surface_function=gyroid, offset=1.0, resolution=50).generateVtk(
-            type_part="sheet"
-        )
-    )
-    print("save gyroid", flush=True)
-    initial_gyroid.save("data/initial_gyroid_mesh.vtk")
-
-    print("remesh gyroid", flush=True)
-    max_element_edge_length = 0.02
-    remeshed_gyroid = remesh_keeping_periodicity_for_fem(
-        initial_gyroid, hmax=max_element_edge_length
-    )
-    print("save remeshed gyroid", flush=True)
-    remeshed_gyroid.save("data/remeshed_gyroid_mesh.vtk")
-
->>>>>>> c65b27d9
+import os
+from pathlib import Path
+
+import pyvista as pv
+
+from microgen import Tpms
+from microgen.remesh import remesh_keeping_periodicity_for_fem
+from microgen.shape.surface_functions import gyroid
+
+data_dir = Path(__file__).parent / "data"
+os.makedirs(data_dir, exist_ok=True)
+
+print("generate gyroid", flush=True)
+initial_gyroid = pv.UnstructuredGrid(
+    Tpms(surface_function=gyroid, offset=1.0, resolution=50).generateVtk(
+        type_part="sheet"
+    )
+)
+print("save gyroid", flush=True)
+initial_gyroid.save(data_dir / "initial_gyroid_mesh.vtk")
+
+print("remesh gyroid", flush=True)
+max_element_edge_length = 0.02
+remeshed_gyroid = remesh_keeping_periodicity_for_fem(
+    initial_gyroid, hmax=max_element_edge_length
+)
+print("save remeshed gyroid", flush=True)
+remeshed_gyroid.save(data_dir / "remeshed_gyroid_mesh.vtk")