--- conflicted
+++ resolved
@@ -14,10 +14,6 @@
     type_part="sheet",
     thickness=0.2,
     repeat_cell=3,
-<<<<<<< HEAD
-    path_data="data",
-=======
->>>>>>> bf36e9ea
 )
 shape = geometry.generate(nSample = 30, smoothing=0)
 
