[build-system]
requires = ["setuptools", "setuptools-scm"]
build-backend = "setuptools.build_meta"

[project]
name = "microgen"
<<<<<<< HEAD
authors = [{ name = "3MAH", email = 'set3mah@gmail.com' }]
description = "Microstructure generation"
readme = "README.md"
requires-python = ">=3.8"
keywords = ["microstructure", "lattice"]
license = { text = "GPLv3" }
=======
version = "1.0.1"
authors = [
    {name = "3MAH", email = 'set3mah@gmail.com'},
]
description = "Microstructure generation and meshing"
readme = "README.md"
requires-python = ">=3.8"
keywords = ["microstructure", "lattice", "periodic", "TPMS", "mesh"]
license = {text = "GPLv3"}
>>>>>>> 20fe6631
classifiers = [
    'Intended Audience :: Science/Research',
    'Topic :: Scientific/Engineering :: Information Analysis',
    'Operating System :: Microsoft :: Windows',
    'Operating System :: POSIX',
    'Operating System :: MacOS',
    "Programming Language :: Python :: 3.8",
    "Programming Language :: Python :: 3.9",
    "Programming Language :: Python :: 3.10",
    "Programming Language :: Python :: 3.11",
]
<<<<<<< HEAD
dependencies = ["numpy", "pyvista", "gmsh", "meshio", "cadquery"]
dynamic = ["version"]

[project.optional-dependencies]
test = ['pytest', 'pytest-cov']
=======
dependencies = [
    "numpy",
    "pyvista",
    "gmsh",
    "meshio",
    "cadquery",
    "scipy",
]

[project.optional-dependencies]
test = [
    'pytest',
    'pytest-cov',
    'pytest-xdist',
]
>>>>>>> 20fe6631
docs = [
    'ipykernel',
    'sphinx',
    'sphinx-rtd-theme',
    'sphinxcontrib-napoleon',
    'jupyter-sphinx',
    'pythreejs',
    'mock',
    'myst-parser',
]
jupyter = [
    "jupyterlab<4",
    "jupyter-cadquery",
    "ipyvtklink",
    "ipygany",
    "sidecar",
    "jupyterview",
]
all = ["microgen[test, docs, jupyter]"]

[project.urls]
Documentation = 'https://microgen.readthedocs.io/en/latest/?badge=latest'
"Bug Tracker" = 'https://github.com/3MAH/microgen/issues'
"Source Code" = 'https://github.com/3MAH/microgen'

<<<<<<< HEAD
[tool.setuptools.dynamic]
version = { attr = 'microgen._version.__version__' }

[tool.setuptools.packages.find]
include = ['microgen', 'microgen.*']
=======
[tool.setuptools.packages.find]
include = [
    'microgen',
    'microgen.*',
]

[tool.pytest.ini_options]
filterwarnings = [
    # Ignore deprecation warnings from numpy
    "ignore:.* is a deprecated alias for .*:DeprecationWarning",
]
>>>>>>> 20fe6631
<|MERGE_RESOLUTION|>--- conflicted
+++ resolved
@@ -4,24 +4,13 @@
 
 [project]
 name = "microgen"
-<<<<<<< HEAD
+version = "1.0.1"
 authors = [{ name = "3MAH", email = 'set3mah@gmail.com' }]
-description = "Microstructure generation"
-readme = "README.md"
-requires-python = ">=3.8"
-keywords = ["microstructure", "lattice"]
-license = { text = "GPLv3" }
-=======
-version = "1.0.1"
-authors = [
-    {name = "3MAH", email = 'set3mah@gmail.com'},
-]
 description = "Microstructure generation and meshing"
 readme = "README.md"
 requires-python = ">=3.8"
 keywords = ["microstructure", "lattice", "periodic", "TPMS", "mesh"]
-license = {text = "GPLv3"}
->>>>>>> 20fe6631
+license = { text = "GPLv3" }
 classifiers = [
     'Intended Audience :: Science/Research',
     'Topic :: Scientific/Engineering :: Information Analysis',
@@ -33,29 +22,10 @@
     "Programming Language :: Python :: 3.10",
     "Programming Language :: Python :: 3.11",
 ]
-<<<<<<< HEAD
-dependencies = ["numpy", "pyvista", "gmsh", "meshio", "cadquery"]
-dynamic = ["version"]
+dependencies = ["numpy", "pyvista", "gmsh", "meshio", "cadquery", "scipy"]
 
 [project.optional-dependencies]
-test = ['pytest', 'pytest-cov']
-=======
-dependencies = [
-    "numpy",
-    "pyvista",
-    "gmsh",
-    "meshio",
-    "cadquery",
-    "scipy",
-]
-
-[project.optional-dependencies]
-test = [
-    'pytest',
-    'pytest-cov',
-    'pytest-xdist',
-]
->>>>>>> 20fe6631
+test = ['pytest', 'pytest-cov', 'pytest-xdist']
 docs = [
     'ipykernel',
     'sphinx',
@@ -67,7 +37,7 @@
     'myst-parser',
 ]
 jupyter = [
-    "jupyterlab<4",
+    "jupyterlab<3.6",
     "jupyter-cadquery",
     "ipyvtklink",
     "ipygany",
@@ -77,26 +47,15 @@
 all = ["microgen[test, docs, jupyter]"]
 
 [project.urls]
-Documentation = 'https://microgen.readthedocs.io/en/latest/?badge=latest'
+Documentation = 'https://microgen.readthedocs.io/en/latest'
 "Bug Tracker" = 'https://github.com/3MAH/microgen/issues'
 "Source Code" = 'https://github.com/3MAH/microgen'
 
-<<<<<<< HEAD
-[tool.setuptools.dynamic]
-version = { attr = 'microgen._version.__version__' }
-
 [tool.setuptools.packages.find]
 include = ['microgen', 'microgen.*']
-=======
-[tool.setuptools.packages.find]
-include = [
-    'microgen',
-    'microgen.*',
-]
 
 [tool.pytest.ini_options]
 filterwarnings = [
     # Ignore deprecation warnings from numpy
     "ignore:.* is a deprecated alias for .*:DeprecationWarning",
-]
->>>>>>> 20fe6631
+]