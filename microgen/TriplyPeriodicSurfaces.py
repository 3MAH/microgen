--- conflicted
+++ resolved
@@ -219,20 +219,12 @@
         max_facet_distance=sizeMesh,
     )
 
-<<<<<<< HEAD
-    if path_data != "":
-        mesh_surf_testplus.write(path_data + "/" + "tpms_testplus.stl")
-        mesh_surf_testminus.write(path_data + "/" + "tpms_testminus.stl")
-        mesh_surf_plus.write(path_data + "/" + "tpms_plus.stl")
-        mesh_surf_minus.write(path_data + "/" + "tpms_minus.stl")
-=======
     if path_data != '':
         if not(os.path.isdir(path_data)): os.mkdir(path_data)
         mesh_surf_testplus.write(path_data + '/' + 'tpms_testplus.stl')
         mesh_surf_testminus.write(path_data + '/' + 'tpms_testminus.stl')
         mesh_surf_plus.write(path_data + '/' + 'tpms_plus.stl')
         mesh_surf_minus.write(path_data + '/' + 'tpms_minus.stl')
->>>>>>> 5bbf7fd2
     else:
         mesh_surf_testplus.write("tpms_testplus.stl")
         mesh_surf_testminus.write("tpms_testminus.stl")
