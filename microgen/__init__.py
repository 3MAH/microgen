import importlib.metadata

from .external import *
from .mesh import *
from .operations import *
from .periodic import *
from .phase import *
from .rve import *
from .shape import *
<<<<<<< HEAD
from .phaseMesh import *
from .boxMesh import *
=======
from .report import *
from .test_utils import *

__version__ = importlib.metadata.version(__package__ or __name__)
>>>>>>> de9e62a9
<|MERGE_RESOLUTION|>--- conflicted
+++ resolved
@@ -7,12 +7,9 @@
 from .phase import *
 from .rve import *
 from .shape import *
-<<<<<<< HEAD
 from .phaseMesh import *
 from .boxMesh import *
-=======
 from .report import *
 from .test_utils import *
 
-__version__ = importlib.metadata.version(__package__ or __name__)
->>>>>>> de9e62a9
+__version__ = importlib.metadata.version(__package__ or __name__)