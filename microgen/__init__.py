--- conflicted
+++ resolved
@@ -1,5 +1,6 @@
 import importlib.metadata
 
+from .box_mesh import *
 from .external import *
 from .mesh import *
 from .operations import *
@@ -8,12 +9,7 @@
 from .report import *
 from .rve import *
 from .shape import *
-<<<<<<< HEAD
-=======
 from .single_mesh import *
-from .box_mesh import *
-from .report import *
->>>>>>> 7697630f
 from .test_utils import *
 
 __version__ = importlib.metadata.version(__package__ or __name__)