--- conflicted
+++ resolved
@@ -2,13 +2,10 @@
 
 from __future__ import annotations
 
-<<<<<<< HEAD
 import itertools
 import warnings
 from typing import TYPE_CHECKING, Iterator
-=======
-from typing import Iterator
->>>>>>> 08e080f3
+
 
 import gmsh
 import numpy as np
@@ -31,15 +28,9 @@
 
 def mesh(
     mesh_file: str,
-<<<<<<< HEAD
     list_phases: list[Phase] | None = None,
     size: float | None = None,
     order: int | None = None,
-=======
-    listPhases: list[Phase],
-    size: float,
-    order: int,
->>>>>>> 08e080f3
     output_file: str = "Mesh.msh",
     msh_file_version: int = 4,
     listPhases: list[Phase] | None = None,
@@ -383,7 +374,6 @@
 
 
 def _iter_bounding_boxes(
-<<<<<<< HEAD
     minimum: _Point3D,
     maximum: _Point3D,
     eps: float,
@@ -392,12 +382,6 @@
         *np.subtract(minimum, eps),
         *np.add(maximum, eps),
         dim=2,
-=======
-    minimum: _Point3D, maximum: _Point3D, eps: float
-) -> Iterator[tuple[np.ndarray, int]]:
-    entities: list[tuple[int, int]] = gmsh.model.getEntitiesInBoundingBox(
-        *np.subtract(minimum, eps), *np.add(maximum, eps), dim=2
->>>>>>> 08e080f3
     )
 
     for dim, tag in entities:
@@ -407,30 +391,10 @@
         yield bounds, tag
 
 
-<<<<<<< HEAD
 def _iter_matching_bounding_boxes(rve: Rve, axis: int) -> Iterator[tuple[int, int]]:
     eps: float = 1.0e-3 * min(rve.dim)
     minimum = rve.min_point.copy()
     maximum = rve.max_point.copy()
-=======
-def _get_deltas(rve: Rve) -> np.ndarray:  # To add as a property of Rve?
-    return np.array([rve.dx, rve.dy, rve.dz])
-
-
-def _get_min(rve: Rve) -> np.ndarray:  # To add as a property of Rve?
-    return np.array([rve.x_min, rve.y_min, rve.z_min])
-
-
-def _get_max(rve: Rve) -> np.ndarray:  # To add as a property of Rve?
-    return np.array([rve.x_max, rve.y_max, rve.z_max])
-
-
-def _iter_matching_bounding_boxes(rve: Rve, axis: int) -> Iterator[tuple[int, int]]:
-    deltas = _get_deltas(rve)
-    eps: float = 1.0e-3 * min(deltas)
-    minimum = _get_min(rve)
-    maximum = _get_max(rve)
->>>>>>> 08e080f3
     maximum[axis] = minimum[axis]
 
     # Get all the entities on the surface m (minimum value on axis, i.e. Xm, Ym or Zm)
