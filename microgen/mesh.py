--- conflicted
+++ resolved
@@ -141,37 +141,16 @@
         yield bounds, tag
 
 
-<<<<<<< HEAD
 def _iter_matching_bounding_boxes(rve: Rve, axis: int) -> Iterator[tuple[int, int]]:
     eps: float = 1.0e-3 * np.min(rve.dim)
-    minimum = np.zeros(_DIM_COUNT)
-    maximum = rve.dim
-    maximum[axis] = 0.
-=======
-def _get_deltas(rve: Rve) -> np.ndarray:  # To add as a property of Rve?
-    return np.array([rve.dx, rve.dy, rve.dz])
-
-
-def _get_min(rve: Rve) -> np.ndarray:  # To add as a property of Rve?
-    return np.array([rve.x_min, rve.y_min, rve.z_min])
-
-
-def _get_max(rve: Rve) -> np.ndarray:  # To add as a property of Rve?
-    return np.array([rve.x_max, rve.y_max, rve.z_max])
-
-
-def _iter_matching_bounding_boxes(rve: Rve, axis: int) -> Iterator[tuple[int, int]]:
-    deltas = _get_deltas(rve)
-    eps: float = 1.0e-3 * min(deltas)
-    minimum = _get_min(rve)
-    maximum = _get_max(rve)
+    minimum = rve.min_point
+    maximum = rve.max_point
     maximum[axis] = minimum[axis]
 
     # Get all the entities on the surface m (minimum value on axis, i.e. Xm, Ym or Zm)
->>>>>>> de9e62a9
     for bounds_min, tag_min in _iter_bounding_boxes(minimum, maximum, eps):
         # Translate the minimal bounds into the maximum value on axis surface
-        bounds_min[:, axis] += _get_deltas(rve)[axis]
+        bounds_min[:, axis] += rve.dim[axis]
 
         # Get all the entities on the corresponding surface (i.e. Xp, Yp or Zp)
         for bounds_max, tag_max in _iter_bounding_boxes(
