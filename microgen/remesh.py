import os
import subprocess
from tempfile import NamedTemporaryFile
<<<<<<< HEAD
from typing import List, NamedTuple, Tuple
=======
from typing import List
>>>>>>> 7697630f

import pyvista as pv

<<<<<<< HEAD
from microgen import Mmg, Rve


class Triangle(NamedTuple):
    node1: npt.NDArray[np.float_]
    node2: npt.NDArray[np.float_]
    node3: npt.NDArray[np.float_]
    tag: int


_MESH_DIM = 3
_BOUNDARY_DIM = 2
=======
from microgen import BoxMesh
>>>>>>> 7697630f


def remesh_keeping_periodicity_for_fem(
    input_mesh: BoxMesh,
    output_mesh_file: str,
    mesh_version: int = 2,
    dimension: int = 3,
    hausd: float = None,
    hgrad: float = None,
    hmax: float = None,
    hmin: float = None,
    hsiz: float = None,
) -> None:
    """
    Remeshes a mesh (.mesh file format) derived from a BoxMesh using mmg while keeping periodicity

    :param input_mesh: BoxMesh to be remeshed
    :param output_mesh_file: output file (must be .mesh)
    :param mesh_version: mesh file version (default: 2)
    :param dimension: mesh dimension (default: 3)

    The following parameters are used to control mmg remeshing, see here for more info : https://www.mmgtools.org/mmg-remesher-try-mmg/mmg-remesher-options
    :param hausd: Maximal Hausdorff distance for the boundaries approximation
    :param hgrad: Gradation value, ie ratio between lengths of adjacent mesh edges
    :param hmax: Maximal edge size
    :param hmin: Minimal edge size
    :param hsiz: Build a constant size map of size hsiz
    """
<<<<<<< HEAD
    with NamedTemporaryFile(suffix=".mesh", delete=False) as boundary_triangles_file:
        _identify_boundary_triangles_from_mesh_file(
            input_mesh_file, rve, boundary_triangles_file.name
        )
        Mmg.mmg3d(
            input=boundary_triangles_file.name,
            output=output_mesh_file,
=======
    with NamedTemporaryFile(
        suffix=".mesh", delete=False
    ) as boundary_triangles_file, NamedTemporaryFile(
        suffix=".mesh", delete=False
    ) as raw_output_mesh_file:
        _generate_mesh_with_required_triangles(input_mesh, boundary_triangles_file.name)
        _remesh_mmg(
            input_mesh_file=boundary_triangles_file.name,
            output_mesh_file=raw_output_mesh_file.name,
>>>>>>> 7697630f
            hausd=hausd,
            hgrad=hgrad,
            hmax=hmax,
            hmin=hmin,
            hsiz=hsiz,
        )
        os.remove(
            boundary_triangles_file.name
        )  # to solve compatibility issues of NamedTemporaryFiles with Windows
    os.remove(
<<<<<<< HEAD
        output_mesh_file.replace(".mesh", ".sol")
    )  # Remove unused .sol file created by mmg


def _identify_boundary_triangles_from_mesh_file(
    input_mesh_file: str, rve: Rve, output_mesh_file: str
) -> None:
    """
    Prepares the mesh file for periodic remeshing by tagging boundary triangles
=======
        raw_output_mesh_file.name.replace(".mesh", ".sol")
    )  # Remove unused .sol file created by mmg
    _remove_unnecessary_fields_from_mesh_file(
        raw_output_mesh_file.name, output_mesh_file, mesh_version, dimension
    )
>>>>>>> 7697630f


def _generate_mesh_with_required_triangles(
    input_mesh: BoxMesh, mesh_including_required_triangles: str = "merged_reqtri.mesh"
) -> None:
    with NamedTemporaryFile(suffix=".mesh", delete=True) as mesh_file:
        _generate_mesh_with_boundary_triangles(input_mesh, mesh_file.name)
        _add_required_triangles_to_mesh_file(
            input_mesh, mesh_file.name, mesh_including_required_triangles
        )

<<<<<<< HEAD
    surface_triangles: List[Triangle] = _build_surface_triangles()
    boundary_triangles_tags: List[int] = _extract_boundary_triangles_tags(
        surface_triangles, rve
    )
=======
>>>>>>> 7697630f

def _generate_mesh_with_boundary_triangles(
    input_mesh: BoxMesh, output_mesh: str = "merged.mesh"
) -> None:
    pyvista_mesh = input_mesh.to_pyvista()
    mesh_boundary, _ = input_mesh.boundary_elements(input_mesh.rve)
    merged_mesh = pyvista_mesh.merge(mesh_boundary)
    pv.save_meshio(output_mesh, merged_mesh)


<<<<<<< HEAD
def _get_surface_triangles() -> Tuple[List[int], List[int]]:
    gmsh.model.mesh.createTopology()  # Creates boundary entities
    (
        _,
        surface_triangles_tags,
        surface_triangles_nodes_tags,
    ) = gmsh.model.mesh.getElements(_BOUNDARY_DIM)
    surface_triangles_nodes_tags: List[int] = List(surface_triangles_nodes_tags[0])
    surface_triangles_tags: List[int] = List(surface_triangles_tags[0])
=======
def _get_number_of_boundary_triangles_from_boxmesh(input_mesh: BoxMesh) -> int:
    mesh_boundary, _ = input_mesh.boundary_elements(input_mesh.rve)
    n_boundary_triangles = mesh_boundary.n_faces
>>>>>>> 7697630f

    return n_boundary_triangles


<<<<<<< HEAD
def _build_surface_triangles() -> List[Triangle]:
    (
        surface_triangles_tags,
        surface_triangles_nodes_tags,
    ) = _get_surface_triangles()
    surface_triangles_nodes_coords = _get_surface_nodes_coords(
        surface_triangles_nodes_tags
    )

    n_triangles = len(surface_triangles_tags)
    surface_triangles = [
        Triangle(
            surface_triangles_nodes_coords[_MESH_DIM * i],
            surface_triangles_nodes_coords[_MESH_DIM * i + 1],
            surface_triangles_nodes_coords[_MESH_DIM * i + 2],
            surface_triangles_tags[i],
        )
        for i in range(n_triangles)
    ]
    return surface_triangles
=======
def _add_required_triangles_to_mesh_file(
    input_mesh: BoxMesh, input_mesh_file: str, output_mesh_file: str
) -> None:
    n_required_triangles = _get_number_of_boundary_triangles_from_boxmesh(input_mesh)
    with open(input_mesh_file, "r") as input_file:
        lines = input_file.readlines()[:-1]  # remove last line End
>>>>>>> 7697630f

    with open(output_mesh_file, "w+") as output_file:
        output_file.writelines(lines)
        output_file.write("RequiredTriangles\n")
        output_file.write(str(n_required_triangles) + "\n")
        for i in range(n_required_triangles):
            output_file.write(str(i + 1) + "\n")
        output_file.write("End\n")

<<<<<<< HEAD
def _get_surface_nodes_coords(
    surface_nodes: List[int],
) -> npt.NDArray[np.float_]:
    n_nodes = len(surface_nodes)
    surface_nodes_coords = np.zeros((n_nodes, _MESH_DIM))
    for i in range(n_nodes):
        surface_nodes_coords[i] = gmsh.model.mesh.getNode(surface_nodes[i])[0]
    return surface_nodes_coords
=======
>>>>>>> 7697630f

def _remove_unnecessary_fields_from_mesh_file(
    input_mesh_file: str, output_mesh_file: str, mesh_version: int, dimension: int
) -> None:
    with open(input_mesh_file, "r") as input_file:
        lines = input_file.readlines()

    write_bool = True
    with open(output_mesh_file, "w+") as output_file:
        output_file.write("MeshVersionFormatted " + str(mesh_version) + "\n\n")
        output_file.write("Dimension " + str(dimension) + "\n\n")
        for line in lines:
            if not _only_numbers_in_line(line.strip().split(" ")):
                if "Vertices" == line.strip() or "Tetrahedra" == line.strip():
                    write_bool = True
                else:
                    write_bool = False
            if write_bool:
                output_file.write(line)
        output_file.write("End\n")

<<<<<<< HEAD
    rve_boundaries = [
        (rve.x_min, rve.x_max),
        (rve.y_min, rve.y_max),
        (rve.z_min, rve.z_max),
    ]
    triangle_nodes = triangle.node1, triangle.node2, triangle.node3
    for i, rve_axis_min_max in enumerate(rve_boundaries):
        for rve_axis_boundary in rve_axis_min_max:
            is_triangle_on_boundary = all(
                m.isclose(node[i], rve_axis_boundary) for node in triangle_nodes
            )
            if is_triangle_on_boundary:
                return True
    return False


def _extract_boundary_triangles_tags(
    surface_triangles: List[Triangle], rve: Rve
) -> List[int]:
    n_tetrahedra = len(gmsh.model.mesh.getElements(_MESH_DIM)[1][0])
    boundary_triangles_tags = [
        int(triangle.tag - n_tetrahedra)
        # to make sure gmsh and mmg count elements the same way (ie: do not confuse tetrahedra and triangles)
        for triangle in surface_triangles
        if _is_triangle_on_boundary(triangle, rve)
    ]
=======
>>>>>>> 7697630f

def _only_numbers_in_line(str_list: List[str]) -> bool:
    return all(not flag.isalpha() for flag in str_list)


<<<<<<< HEAD
def _write_output(
    boundary_triangles_tags: List[int], output_file: str = "mesh_reqtri.mesh"
) -> None:
    n_boundary_triangles = len(boundary_triangles_tags)
    gmsh.write(output_file)
    gmsh.finalize()

    with open(output_file) as file:
        lines = file.readlines()[:-1]  # Delete last line End

    with open(output_file, "w") as outfile:
        outfile.writelines(lines)
        outfile.write("RequiredTriangles\n")
        outfile.write(str(n_boundary_triangles) + "\n")
        for tag in boundary_triangles_tags:
            outfile.write(str(tag) + "\n")
        outfile.write("End\n")

=======
def _remesh_mmg(
    input_mesh_file: str,
    output_mesh_file: str,
    hausd: float = None,
    hgrad: float = None,
    hmax: float = None,
    hmin: float = None,
    hsiz: float = None,
) -> None:
    mmg_system_call = [
        "mmg3d_O3",
        "-in",
        input_mesh_file,
        "-out",
        output_mesh_file,
    ]
    if hausd:
        mmg_system_call.extend(["-hausd", str(hausd)])
    if hgrad:
        mmg_system_call.extend(["-hgrad", str(hgrad)])
    if hmax:
        mmg_system_call.extend(["-hmax", str(hmax)])
    if hmin:
        mmg_system_call.extend(["-hmin", str(hmin)])
    if hsiz:
        mmg_system_call.extend(["-hsiz", str(hsiz)])
    subprocess.call(mmg_system_call)

>>>>>>> 7697630f
<|MERGE_RESOLUTION|>--- conflicted
+++ resolved
@@ -1,301 +1,156 @@
-import os
-import subprocess
-from tempfile import NamedTemporaryFile
-<<<<<<< HEAD
-from typing import List, NamedTuple, Tuple
-=======
-from typing import List
->>>>>>> 7697630f
-
-import pyvista as pv
-
-<<<<<<< HEAD
-from microgen import Mmg, Rve
-
-
-class Triangle(NamedTuple):
-    node1: npt.NDArray[np.float_]
-    node2: npt.NDArray[np.float_]
-    node3: npt.NDArray[np.float_]
-    tag: int
-
-
-_MESH_DIM = 3
-_BOUNDARY_DIM = 2
-=======
-from microgen import BoxMesh
->>>>>>> 7697630f
-
-
-def remesh_keeping_periodicity_for_fem(
-    input_mesh: BoxMesh,
-    output_mesh_file: str,
-    mesh_version: int = 2,
-    dimension: int = 3,
-    hausd: float = None,
-    hgrad: float = None,
-    hmax: float = None,
-    hmin: float = None,
-    hsiz: float = None,
-) -> None:
-    """
-    Remeshes a mesh (.mesh file format) derived from a BoxMesh using mmg while keeping periodicity
-
-    :param input_mesh: BoxMesh to be remeshed
-    :param output_mesh_file: output file (must be .mesh)
-    :param mesh_version: mesh file version (default: 2)
-    :param dimension: mesh dimension (default: 3)
-
-    The following parameters are used to control mmg remeshing, see here for more info : https://www.mmgtools.org/mmg-remesher-try-mmg/mmg-remesher-options
-    :param hausd: Maximal Hausdorff distance for the boundaries approximation
-    :param hgrad: Gradation value, ie ratio between lengths of adjacent mesh edges
-    :param hmax: Maximal edge size
-    :param hmin: Minimal edge size
-    :param hsiz: Build a constant size map of size hsiz
-    """
-<<<<<<< HEAD
-    with NamedTemporaryFile(suffix=".mesh", delete=False) as boundary_triangles_file:
-        _identify_boundary_triangles_from_mesh_file(
-            input_mesh_file, rve, boundary_triangles_file.name
-        )
-        Mmg.mmg3d(
-            input=boundary_triangles_file.name,
-            output=output_mesh_file,
-=======
-    with NamedTemporaryFile(
-        suffix=".mesh", delete=False
-    ) as boundary_triangles_file, NamedTemporaryFile(
-        suffix=".mesh", delete=False
-    ) as raw_output_mesh_file:
-        _generate_mesh_with_required_triangles(input_mesh, boundary_triangles_file.name)
-        _remesh_mmg(
-            input_mesh_file=boundary_triangles_file.name,
-            output_mesh_file=raw_output_mesh_file.name,
->>>>>>> 7697630f
-            hausd=hausd,
-            hgrad=hgrad,
-            hmax=hmax,
-            hmin=hmin,
-            hsiz=hsiz,
-        )
-        os.remove(
-            boundary_triangles_file.name
-        )  # to solve compatibility issues of NamedTemporaryFiles with Windows
-    os.remove(
-<<<<<<< HEAD
-        output_mesh_file.replace(".mesh", ".sol")
-    )  # Remove unused .sol file created by mmg
-
-
-def _identify_boundary_triangles_from_mesh_file(
-    input_mesh_file: str, rve: Rve, output_mesh_file: str
-) -> None:
-    """
-    Prepares the mesh file for periodic remeshing by tagging boundary triangles
-=======
-        raw_output_mesh_file.name.replace(".mesh", ".sol")
-    )  # Remove unused .sol file created by mmg
-    _remove_unnecessary_fields_from_mesh_file(
-        raw_output_mesh_file.name, output_mesh_file, mesh_version, dimension
-    )
->>>>>>> 7697630f
-
-
-def _generate_mesh_with_required_triangles(
-    input_mesh: BoxMesh, mesh_including_required_triangles: str = "merged_reqtri.mesh"
-) -> None:
-    with NamedTemporaryFile(suffix=".mesh", delete=True) as mesh_file:
-        _generate_mesh_with_boundary_triangles(input_mesh, mesh_file.name)
-        _add_required_triangles_to_mesh_file(
-            input_mesh, mesh_file.name, mesh_including_required_triangles
-        )
-
-<<<<<<< HEAD
-    surface_triangles: List[Triangle] = _build_surface_triangles()
-    boundary_triangles_tags: List[int] = _extract_boundary_triangles_tags(
-        surface_triangles, rve
-    )
-=======
->>>>>>> 7697630f
-
-def _generate_mesh_with_boundary_triangles(
-    input_mesh: BoxMesh, output_mesh: str = "merged.mesh"
-) -> None:
-    pyvista_mesh = input_mesh.to_pyvista()
-    mesh_boundary, _ = input_mesh.boundary_elements(input_mesh.rve)
-    merged_mesh = pyvista_mesh.merge(mesh_boundary)
-    pv.save_meshio(output_mesh, merged_mesh)
-
-
-<<<<<<< HEAD
-def _get_surface_triangles() -> Tuple[List[int], List[int]]:
-    gmsh.model.mesh.createTopology()  # Creates boundary entities
-    (
-        _,
-        surface_triangles_tags,
-        surface_triangles_nodes_tags,
-    ) = gmsh.model.mesh.getElements(_BOUNDARY_DIM)
-    surface_triangles_nodes_tags: List[int] = List(surface_triangles_nodes_tags[0])
-    surface_triangles_tags: List[int] = List(surface_triangles_tags[0])
-=======
-def _get_number_of_boundary_triangles_from_boxmesh(input_mesh: BoxMesh) -> int:
-    mesh_boundary, _ = input_mesh.boundary_elements(input_mesh.rve)
-    n_boundary_triangles = mesh_boundary.n_faces
->>>>>>> 7697630f
-
-    return n_boundary_triangles
-
-
-<<<<<<< HEAD
-def _build_surface_triangles() -> List[Triangle]:
-    (
-        surface_triangles_tags,
-        surface_triangles_nodes_tags,
-    ) = _get_surface_triangles()
-    surface_triangles_nodes_coords = _get_surface_nodes_coords(
-        surface_triangles_nodes_tags
-    )
-
-    n_triangles = len(surface_triangles_tags)
-    surface_triangles = [
-        Triangle(
-            surface_triangles_nodes_coords[_MESH_DIM * i],
-            surface_triangles_nodes_coords[_MESH_DIM * i + 1],
-            surface_triangles_nodes_coords[_MESH_DIM * i + 2],
-            surface_triangles_tags[i],
-        )
-        for i in range(n_triangles)
-    ]
-    return surface_triangles
-=======
-def _add_required_triangles_to_mesh_file(
-    input_mesh: BoxMesh, input_mesh_file: str, output_mesh_file: str
-) -> None:
-    n_required_triangles = _get_number_of_boundary_triangles_from_boxmesh(input_mesh)
-    with open(input_mesh_file, "r") as input_file:
-        lines = input_file.readlines()[:-1]  # remove last line End
->>>>>>> 7697630f
-
-    with open(output_mesh_file, "w+") as output_file:
-        output_file.writelines(lines)
-        output_file.write("RequiredTriangles\n")
-        output_file.write(str(n_required_triangles) + "\n")
-        for i in range(n_required_triangles):
-            output_file.write(str(i + 1) + "\n")
-        output_file.write("End\n")
-
-<<<<<<< HEAD
-def _get_surface_nodes_coords(
-    surface_nodes: List[int],
-) -> npt.NDArray[np.float_]:
-    n_nodes = len(surface_nodes)
-    surface_nodes_coords = np.zeros((n_nodes, _MESH_DIM))
-    for i in range(n_nodes):
-        surface_nodes_coords[i] = gmsh.model.mesh.getNode(surface_nodes[i])[0]
-    return surface_nodes_coords
-=======
->>>>>>> 7697630f
-
-def _remove_unnecessary_fields_from_mesh_file(
-    input_mesh_file: str, output_mesh_file: str, mesh_version: int, dimension: int
-) -> None:
-    with open(input_mesh_file, "r") as input_file:
-        lines = input_file.readlines()
-
-    write_bool = True
-    with open(output_mesh_file, "w+") as output_file:
-        output_file.write("MeshVersionFormatted " + str(mesh_version) + "\n\n")
-        output_file.write("Dimension " + str(dimension) + "\n\n")
-        for line in lines:
-            if not _only_numbers_in_line(line.strip().split(" ")):
-                if "Vertices" == line.strip() or "Tetrahedra" == line.strip():
-                    write_bool = True
-                else:
-                    write_bool = False
-            if write_bool:
-                output_file.write(line)
-        output_file.write("End\n")
-
-<<<<<<< HEAD
-    rve_boundaries = [
-        (rve.x_min, rve.x_max),
-        (rve.y_min, rve.y_max),
-        (rve.z_min, rve.z_max),
-    ]
-    triangle_nodes = triangle.node1, triangle.node2, triangle.node3
-    for i, rve_axis_min_max in enumerate(rve_boundaries):
-        for rve_axis_boundary in rve_axis_min_max:
-            is_triangle_on_boundary = all(
-                m.isclose(node[i], rve_axis_boundary) for node in triangle_nodes
-            )
-            if is_triangle_on_boundary:
-                return True
-    return False
-
-
-def _extract_boundary_triangles_tags(
-    surface_triangles: List[Triangle], rve: Rve
-) -> List[int]:
-    n_tetrahedra = len(gmsh.model.mesh.getElements(_MESH_DIM)[1][0])
-    boundary_triangles_tags = [
-        int(triangle.tag - n_tetrahedra)
-        # to make sure gmsh and mmg count elements the same way (ie: do not confuse tetrahedra and triangles)
-        for triangle in surface_triangles
-        if _is_triangle_on_boundary(triangle, rve)
-    ]
-=======
->>>>>>> 7697630f
-
-def _only_numbers_in_line(str_list: List[str]) -> bool:
-    return all(not flag.isalpha() for flag in str_list)
-
-
-<<<<<<< HEAD
-def _write_output(
-    boundary_triangles_tags: List[int], output_file: str = "mesh_reqtri.mesh"
-) -> None:
-    n_boundary_triangles = len(boundary_triangles_tags)
-    gmsh.write(output_file)
-    gmsh.finalize()
-
-    with open(output_file) as file:
-        lines = file.readlines()[:-1]  # Delete last line End
-
-    with open(output_file, "w") as outfile:
-        outfile.writelines(lines)
-        outfile.write("RequiredTriangles\n")
-        outfile.write(str(n_boundary_triangles) + "\n")
-        for tag in boundary_triangles_tags:
-            outfile.write(str(tag) + "\n")
-        outfile.write("End\n")
-
-=======
-def _remesh_mmg(
-    input_mesh_file: str,
-    output_mesh_file: str,
-    hausd: float = None,
-    hgrad: float = None,
-    hmax: float = None,
-    hmin: float = None,
-    hsiz: float = None,
-) -> None:
-    mmg_system_call = [
-        "mmg3d_O3",
-        "-in",
-        input_mesh_file,
-        "-out",
-        output_mesh_file,
-    ]
-    if hausd:
-        mmg_system_call.extend(["-hausd", str(hausd)])
-    if hgrad:
-        mmg_system_call.extend(["-hgrad", str(hgrad)])
-    if hmax:
-        mmg_system_call.extend(["-hmax", str(hmax)])
-    if hmin:
-        mmg_system_call.extend(["-hmin", str(hmin)])
-    if hsiz:
-        mmg_system_call.extend(["-hsiz", str(hsiz)])
-    subprocess.call(mmg_system_call)
-
->>>>>>> 7697630f
+import os
+import subprocess
+from tempfile import NamedTemporaryFile
+from typing import List
+
+import pyvista as pv
+
+from microgen import BoxMesh
+
+
+def remesh_keeping_periodicity_for_fem(
+    input_mesh: BoxMesh,
+    output_mesh_file: str,
+    mesh_version: int = 2,
+    dimension: int = 3,
+    hausd: float = None,
+    hgrad: float = None,
+    hmax: float = None,
+    hmin: float = None,
+    hsiz: float = None,
+) -> None:
+    """
+    Remeshes a mesh (.mesh file format) derived from a BoxMesh using mmg while keeping periodicity
+
+    :param input_mesh: BoxMesh to be remeshed
+    :param output_mesh_file: output file (must be .mesh)
+    :param mesh_version: mesh file version (default: 2)
+    :param dimension: mesh dimension (default: 3)
+
+    The following parameters are used to control mmg remeshing, see here for more info : https://www.mmgtools.org/mmg-remesher-try-mmg/mmg-remesher-options
+    :param hausd: Maximal Hausdorff distance for the boundaries approximation
+    :param hgrad: Gradation value, ie ratio between lengths of adjacent mesh edges
+    :param hmax: Maximal edge size
+    :param hmin: Minimal edge size
+    :param hsiz: Build a constant size map of size hsiz
+    """
+    with NamedTemporaryFile(
+        suffix=".mesh", delete=False
+    ) as boundary_triangles_file, NamedTemporaryFile(
+        suffix=".mesh", delete=False
+    ) as raw_output_mesh_file:
+        _generate_mesh_with_required_triangles(input_mesh, boundary_triangles_file.name)
+        _remesh_mmg(
+            input_mesh_file=boundary_triangles_file.name,
+            output_mesh_file=raw_output_mesh_file.name,
+            hausd=hausd,
+            hgrad=hgrad,
+            hmax=hmax,
+            hmin=hmin,
+            hsiz=hsiz,
+        )
+        os.remove(
+            boundary_triangles_file.name
+        )  # to solve compatibility issues of NamedTemporaryFiles with Windows
+    os.remove(
+        raw_output_mesh_file.name.replace(".mesh", ".sol")
+    )  # Remove unused .sol file created by mmg
+    _remove_unnecessary_fields_from_mesh_file(
+        raw_output_mesh_file.name, output_mesh_file, mesh_version, dimension
+    )
+
+
+def _generate_mesh_with_required_triangles(
+    input_mesh: BoxMesh, mesh_including_required_triangles: str = "merged_reqtri.mesh"
+) -> None:
+    with NamedTemporaryFile(suffix=".mesh", delete=True) as mesh_file:
+        _generate_mesh_with_boundary_triangles(input_mesh, mesh_file.name)
+        _add_required_triangles_to_mesh_file(
+            input_mesh, mesh_file.name, mesh_including_required_triangles
+        )
+
+
+def _generate_mesh_with_boundary_triangles(
+    input_mesh: BoxMesh, output_mesh: str = "merged.mesh"
+) -> None:
+    pyvista_mesh = input_mesh.to_pyvista()
+    mesh_boundary, _ = input_mesh.boundary_elements(input_mesh.rve)
+    merged_mesh = pyvista_mesh.merge(mesh_boundary)
+    pv.save_meshio(output_mesh, merged_mesh)
+
+
+def _get_number_of_boundary_triangles_from_boxmesh(input_mesh: BoxMesh) -> int:
+    mesh_boundary, _ = input_mesh.boundary_elements(input_mesh.rve)
+    n_boundary_triangles = mesh_boundary.n_faces
+
+    return n_boundary_triangles
+
+
+def _add_required_triangles_to_mesh_file(
+    input_mesh: BoxMesh, input_mesh_file: str, output_mesh_file: str
+) -> None:
+    n_required_triangles = _get_number_of_boundary_triangles_from_boxmesh(input_mesh)
+    with open(input_mesh_file, "r") as input_file:
+        lines = input_file.readlines()[:-1]  # remove last line End
+
+    with open(output_mesh_file, "w+") as output_file:
+        output_file.writelines(lines)
+        output_file.write("RequiredTriangles\n")
+        output_file.write(str(n_required_triangles) + "\n")
+        for i in range(n_required_triangles):
+            output_file.write(str(i + 1) + "\n")
+        output_file.write("End\n")
+
+
+def _remove_unnecessary_fields_from_mesh_file(
+    input_mesh_file: str, output_mesh_file: str, mesh_version: int, dimension: int
+) -> None:
+    with open(input_mesh_file, "r") as input_file:
+        lines = input_file.readlines()
+
+    write_bool = True
+    with open(output_mesh_file, "w+") as output_file:
+        output_file.write("MeshVersionFormatted " + str(mesh_version) + "\n\n")
+        output_file.write("Dimension " + str(dimension) + "\n\n")
+        for line in lines:
+            if not _only_numbers_in_line(line.strip().split(" ")):
+                if "Vertices" == line.strip() or "Tetrahedra" == line.strip():
+                    write_bool = True
+                else:
+                    write_bool = False
+            if write_bool:
+                output_file.write(line)
+        output_file.write("End\n")
+
+
+def _only_numbers_in_line(str_list: List[str]) -> bool:
+    return all(not flag.isalpha() for flag in str_list)
+
+
+def _remesh_mmg(
+    input_mesh_file: str,
+    output_mesh_file: str,
+    hausd: float = None,
+    hgrad: float = None,
+    hmax: float = None,
+    hmin: float = None,
+    hsiz: float = None,
+) -> None:
+    mmg_system_call = [
+        "mmg3d_O3",
+        "-in",
+        input_mesh_file,
+        "-out",
+        output_mesh_file,
+    ]
+    if hausd:
+        mmg_system_call.extend(["-hausd", str(hausd)])
+    if hgrad:
+        mmg_system_call.extend(["-hgrad", str(hgrad)])
+    if hmax:
+        mmg_system_call.extend(["-hmax", str(hmax)])
+    if hmin:
+        mmg_system_call.extend(["-hmin", str(hmin)])
+    if hsiz:
+        mmg_system_call.extend(["-hsiz", str(hsiz)])
+    subprocess.call(mmg_system_call)