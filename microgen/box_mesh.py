"""Cubic mesh for FE."""

from __future__ import annotations

from __future__ import annotations

import warnings
from typing import NamedTuple

import numpy as np
import numpy.typing as npt
import pyvista as pv
from scipy.spatial import KDTree

from .rve import Rve
from .single_mesh import SingleMesh, check_if_only_linear_tetrahedral

# We could in future versions make benefit of the embree library
# with multi ray tracing embedded in PyVista.
# However, a very old version of embree (2) is nowadays bound in python
# try:
#     import trimesh
#     import rtree
#     import pyembree
#     USE_MULTI_RAY = True
# except ImportError:

USE_MULTI_RAY = False


class ClosestCellsOnBoundaries(NamedTuple):
    """Class to manage closest cells on boundaries.

    :param cells_id: list of cells identification number
    :param intersection_point_coords: list of intersection points of projected
    rays from one face's nodes with the opposing face
    :param closest_opposing_cells_id:
        list of closest cells identification number on opposing face
    """

    cells_id: npt.NDArray[np.int_]
    intersection_point_coords: npt.NDArray[np.float64]
    closest_opposing_cells_id: list[npt.NDArray[np.int_]]


class BoxMesh(SingleMesh):
    """Class to manage list of Nodes and Elements inside a Rve.

    :param nodes_coords: list of nodes (np.ndarray)
    :param elements: list of elements (np.ndarray)
    :param nodes_indices : index of node list
        (if different from the natural index of nodes array)
    """

    def __init__(
<<<<<<< HEAD
        self: BoxMesh,
=======
        self,
>>>>>>> 71787ca8
        nodes_coords: npt.NDArray[np.float64],
        elements: dict[pv.CellType, npt.NDArray[np.int_]],
        nodes_indices: npt.NDArray[np.int_] | None = None,
    ) -> None:
        """Initialize the BoxMesh object with nodes and elements."""
        super().__init__(
            nodes_coords=nodes_coords,
            elements=elements,
            nodes_indices=nodes_indices,
        )

        self.rve = self._build_rve()
        self.center: npt.NDArray[np.float64] | None = None
        self._construct()

    @staticmethod
<<<<<<< HEAD
    def from_pyvista(pvmesh: pv.PolyData | pv.UnstructuredGrid) -> BoxMesh:
        """Build a BoxMesh from a pyvista UnstructuredGrid or PolyData mesh.

        If pvmesh is a PolyData object, it is cast into an Unstructured Grid).
=======
    def from_pyvista(pvmesh: pv.PolyData | pv.UnstructuredGrid):
        """Build a BoxMesh from a pyvista UnstructuredGrid or PolyData mesh (in this last case,
        the PolyData object is cast into an Unstructured Grid).
>>>>>>> 71787ca8
        Node and element data are not copied (by default a shallow copy is operated)
        Mesh with multiple element type are not handled.
        Note that for now singleMesh works only considering tetrahedral elements

        :param pvmesh: the mesh as a pyvista UnstructuredGrid object

        :return : A BoxMesh Object from the tetrahedral elements
            of the pyvista Unstructured Grid
        """
        if isinstance(pvmesh, pv.PolyData):
            pvmesh = pvmesh.cast_to_unstructured_grid()

        # extract only the tetrahedral elements
        # raises an Exception if 3d elements other than
        # linear tetrahedra are found in the mesh
        check_if_only_linear_tetrahedral(pvmesh)
        elements = {pv.CellType.TETRA: pvmesh.cells_dict[pv.CellType.TETRA]}
        return BoxMesh(pvmesh.points, elements)

    def _construct(self: BoxMesh, tol: float = 1.0e-8) -> None:
        """Construct a box Mesh.

        With list of points in faces (excluding edges),
        edges (excluding corners) and corners.

        :param tol: tolerance to find the points on a face or an edge
        """
        crd = self.nodes_coords
        closest_point_to_rve_center = np.linalg.norm(
            crd - self.rve.center,
            axis=1,
        ).argmin()
        self.center = crd[closest_point_to_rve_center]

        face_list_xm = np.where(np.abs(crd[:, 0] - self.rve.min_point[0]) < tol)[0]
        face_list_xp = np.where(np.abs(crd[:, 0] - self.rve.max_point[0]) < tol)[0]

        face_list_ym = np.where(np.abs(crd[:, 1] - self.rve.min_point[1]) < tol)[0]
        face_list_yp = np.where(np.abs(crd[:, 1] - self.rve.max_point[1]) < tol)[0]

        face_list_zm = np.where(np.abs(crd[:, 2] - self.rve.min_point[2]) < tol)[0]
        face_list_zp = np.where(np.abs(crd[:, 2] - self.rve.max_point[2]) < tol)[0]

        edge_list_xm_ym = np.intersect1d(face_list_xm, face_list_ym, assume_unique=True)
        edge_list_xp_ym = np.intersect1d(face_list_xp, face_list_ym, assume_unique=True)
        edge_list_xp_yp = np.intersect1d(face_list_xp, face_list_yp, assume_unique=True)
        edge_list_xm_yp = np.intersect1d(face_list_xm, face_list_yp, assume_unique=True)

        edge_list_xm_zm = np.intersect1d(face_list_xm, face_list_zm, assume_unique=True)
        edge_list_xp_zm = np.intersect1d(face_list_xp, face_list_zm, assume_unique=True)
        edge_list_xp_zp = np.intersect1d(face_list_xp, face_list_zp, assume_unique=True)
        edge_list_xm_zp = np.intersect1d(face_list_xm, face_list_zp, assume_unique=True)

        edge_list_ym_zm = np.intersect1d(face_list_ym, face_list_zm, assume_unique=True)
        edge_list_yp_zm = np.intersect1d(face_list_yp, face_list_zm, assume_unique=True)
        edge_list_yp_zp = np.intersect1d(face_list_yp, face_list_zp, assume_unique=True)
        edge_list_ym_zp = np.intersect1d(face_list_ym, face_list_zp, assume_unique=True)

        # extract corners from the intersection of edges
        corner_list_xm_ym_zm = np.intersect1d(
            edge_list_xm_ym,
            edge_list_ym_zm,
            assume_unique=True,
        )
        corner_list_xm_yp_zm = np.intersect1d(
            edge_list_xm_yp,
            edge_list_yp_zm,
            assume_unique=True,
        )
        corner_list_xp_ym_zm = np.intersect1d(
            edge_list_xp_ym,
            edge_list_ym_zm,
            assume_unique=True,
        )
        corner_list_xp_yp_zm = np.intersect1d(
            edge_list_xp_yp,
            edge_list_yp_zm,
            assume_unique=True,
        )
        corner_list_xm_ym_zp = np.intersect1d(
            edge_list_xm_ym,
            edge_list_ym_zp,
            assume_unique=True,
        )
        corner_list_xm_yp_zp = np.intersect1d(
            edge_list_xm_yp,
            edge_list_yp_zp,
            assume_unique=True,
        )
        corner_list_xp_ym_zp = np.intersect1d(
            edge_list_xp_ym,
            edge_list_ym_zp,
            assume_unique=True,
        )
        corner_list_xp_yp_zp = np.intersect1d(
            edge_list_xp_yp,
            edge_list_yp_zp,
            assume_unique=True,
        )

        # Remove nodes that belong to several sets
        all_corners = np.hstack(
            (
                corner_list_xm_ym_zm,
                corner_list_xm_yp_zm,
                corner_list_xp_ym_zm,
                corner_list_xp_yp_zm,
                corner_list_xm_ym_zp,
                corner_list_xm_yp_zp,
                corner_list_xp_ym_zp,
                corner_list_xp_yp_zp,
            ),
        )

        edge_list_xm_ym = np.setdiff1d(edge_list_xm_ym, all_corners, assume_unique=True)
        edge_list_xp_ym = np.setdiff1d(edge_list_xp_ym, all_corners, assume_unique=True)
        edge_list_xp_yp = np.setdiff1d(edge_list_xp_yp, all_corners, assume_unique=True)
        edge_list_xm_yp = np.setdiff1d(edge_list_xm_yp, all_corners, assume_unique=True)

        edge_list_xm_zm = np.setdiff1d(edge_list_xm_zm, all_corners, assume_unique=True)
        edge_list_xp_zm = np.setdiff1d(edge_list_xp_zm, all_corners, assume_unique=True)
        edge_list_xp_zp = np.setdiff1d(edge_list_xp_zp, all_corners, assume_unique=True)
        edge_list_xm_zp = np.setdiff1d(edge_list_xm_zp, all_corners, assume_unique=True)

        edge_list_ym_zm = np.setdiff1d(edge_list_ym_zm, all_corners, assume_unique=True)
        edge_list_yp_zm = np.setdiff1d(edge_list_yp_zm, all_corners, assume_unique=True)
        edge_list_yp_zp = np.setdiff1d(edge_list_yp_zp, all_corners, assume_unique=True)
        edge_list_ym_zp = np.setdiff1d(edge_list_ym_zp, all_corners, assume_unique=True)

        all_edges_corners = np.hstack(
            (
                edge_list_xm_ym,
                edge_list_xp_ym,
                edge_list_xp_yp,
                edge_list_xm_yp,
                edge_list_xm_zm,
                edge_list_xp_zm,
                edge_list_xp_zp,
                edge_list_xm_zp,
                edge_list_ym_zm,
                edge_list_yp_zm,
                edge_list_yp_zp,
                edge_list_ym_zp,
                all_corners,
            ),
        )

        face_list_xm = np.setdiff1d(face_list_xm, all_edges_corners, assume_unique=True)
        face_list_xp = np.setdiff1d(face_list_xp, all_edges_corners, assume_unique=True)
        face_list_ym = np.setdiff1d(face_list_ym, all_edges_corners, assume_unique=True)
        face_list_yp = np.setdiff1d(face_list_yp, all_edges_corners, assume_unique=True)
        face_list_zm = np.setdiff1d(face_list_zm, all_edges_corners, assume_unique=True)
        face_list_zp = np.setdiff1d(face_list_zp, all_edges_corners, assume_unique=True)

        edge_list_xm_ym = edge_list_xm_ym[np.argsort(crd[edge_list_xm_ym, 2])]
        edge_list_xp_ym = edge_list_xp_ym[np.argsort(crd[edge_list_xp_ym, 2])]
        edge_list_xp_yp = edge_list_xp_yp[np.argsort(crd[edge_list_xp_yp, 2])]
        edge_list_xm_yp = edge_list_xm_yp[np.argsort(crd[edge_list_xm_yp, 2])]

        edge_list_xm_zm = edge_list_xm_zm[np.argsort(crd[edge_list_xm_zm, 1])]
        edge_list_xp_zm = edge_list_xp_zm[np.argsort(crd[edge_list_xp_zm, 1])]
        edge_list_xp_zp = edge_list_xp_zp[np.argsort(crd[edge_list_xp_zp, 1])]
        edge_list_xm_zp = edge_list_xm_zp[np.argsort(crd[edge_list_xm_zp, 1])]

        edge_list_ym_zm = edge_list_ym_zm[np.argsort(crd[edge_list_ym_zm, 0])]
        edge_list_yp_zm = edge_list_yp_zm[np.argsort(crd[edge_list_yp_zm, 0])]
        edge_list_yp_zp = edge_list_yp_zp[np.argsort(crd[edge_list_yp_zp, 0])]
        edge_list_ym_zp = edge_list_ym_zp[np.argsort(crd[edge_list_ym_zp, 0])]

        decimal_round = int(-np.log10(tol) - 1)
        face_list_xm = face_list_xm[
            np.lexsort(
                (
                    crd[face_list_xm, 1],
                    crd[face_list_xm, 2].round(decimal_round),
                ),
            )
        ]
        face_list_xp = face_list_xp[
            np.lexsort(
                (
                    crd[face_list_xp, 1],
                    crd[face_list_xp, 2].round(decimal_round),
                ),
            )
        ]
        face_list_ym = face_list_ym[
            np.lexsort(
                (
                    crd[face_list_ym, 0],
                    crd[face_list_ym, 2].round(decimal_round),
                ),
            )
        ]
        face_list_yp = face_list_yp[
            np.lexsort(
                (
                    crd[face_list_yp, 0],
                    crd[face_list_yp, 2].round(decimal_round),
                ),
            )
        ]
        face_list_zm = face_list_zm[
            np.lexsort(
                (
                    crd[face_list_zm, 0],
                    crd[face_list_zm, 1].round(decimal_round),
                ),
            )
        ]
        face_list_zp = face_list_zp[
            np.lexsort(
                (
                    crd[face_list_zp, 0],
                    crd[face_list_zp, 1].round(decimal_round),
                ),
            )
        ]

        self.corners = {
            "corner_xm_ym_zm": corner_list_xm_ym_zm,
            "corner_xm_yp_zm": corner_list_xm_yp_zm,
            "corner_xp_ym_zm": corner_list_xp_ym_zm,
            "corner_xp_yp_zm": corner_list_xp_yp_zm,
            "corner_xm_ym_zp": corner_list_xm_ym_zp,
            "corner_xm_yp_zp": corner_list_xm_yp_zp,
            "corner_xp_ym_zp": corner_list_xp_ym_zp,
            "corner_xp_yp_zp": corner_list_xp_yp_zp,
        }

        self.edges = {
            "edge_xm_ym": edge_list_xm_ym,
            "edge_xp_ym": edge_list_xp_ym,
            "edge_xp_yp": edge_list_xp_yp,
            "edge_xm_yp": edge_list_xm_yp,
            "edge_xm_zm": edge_list_xm_zm,
            "edge_xp_zm": edge_list_xp_zm,
            "edge_xp_zp": edge_list_xp_zp,
            "edge_xm_zp": edge_list_xm_zp,
            "edge_ym_zm": edge_list_ym_zm,
            "edge_yp_zm": edge_list_yp_zm,
            "edge_yp_zp": edge_list_yp_zp,
            "edge_ym_zp": edge_list_ym_zp,
        }

        self.faces = {
            "face_xm": face_list_xm,
            "face_xp": face_list_xp,
            "face_ym": face_list_ym,
            "face_yp": face_list_yp,
            "face_zm": face_list_zm,
            "face_zp": face_list_zp,
        }

    def _build_rve(self: BoxMesh) -> Rve:
        """Build a representative volume element (Rve) from the mesh's bounding box.

        :return rve: RVE of the mesh bounding box
        """
        if not isinstance(self._pvmesh, pv.UnstructuredGrid):
            self._pvmesh = self.to_pyvista()
        xmin, xmax, ymin, ymax, zmin, zmax = self._pvmesh.bounds
        return Rve.from_min_max(
            float(xmin),
            float(xmax),
            float(ymin),
            float(ymax),
            float(zmin),
            float(zmax),
        )

    def _closest_points_on_faces(
        self: BoxMesh,
        k_neighbours: int = 3,
        rve: Rve | None = None,
        tol: float = 1.0e-8,
    ) -> dict[str, tuple[npt.NDArray[np.int_], npt.NDArray[np.float64]]]:
<<<<<<< HEAD
        """Find closest points on opposite faces to write interpolation relationship.

        If a displacement condition between pair nodes is defined on such opposite
        surfaces, it takes the set of points on faces 'face_Xm', 'face_Ym', 'face_Zm'
        (excluding edges and corners) and returns for each opposite face the closest
        points (index of the points, distance) of the projected point on the
        corresponding opposite face.

        :param k_neighbours: Number of closest points.
        :param rve: RVE of the mesh bounding box.
            If None, the RVE is built from the mesh bounding box.
        :param tol: Tolerance.

        :return dict:A dictionary with (np.array) of indices and
            a np.array of distances for each neighbor:
            'face_xp': (index[0], dist[0]),
            'face_xp': (index[1], dist[1]),
            'face_xp': (index[2], dist[2])
=======
        """
        Find the closest points on opposite face to write interpolation relationship
        if a displacement condition between pair nodes is defined on such opposite surfaces
        It takes the set of points on faces 'face_Xm', 'face_Ym', 'face_Zm' (excluding edges and corners)
        and returns for each opposite face the closest points (index of the points, distance) of the
        projected point on the corresponding opposite face

        :param k_neighbours : number of closest points
        :param rve : RVE of the mesh bounding box. if None, the rve is built from the mesh bounding box
        :param tol: tolerance

        :return dict: a dictionary with (np.array) of indices and a np.array of distances for each neighbor:
            'face_xp' : (index[0], dist[0]),
            'face_xp' : (index[1], dist[1]),
            'face_xp' : (index[2], dist[2])
>>>>>>> 71787ca8
        """
        if rve is None:
            rve = self.rve

        crd = self.nodes_coords

        all_face_xp = np.hstack(
            (
                self.faces["face_xp"],
                self.edges["edge_xp_ym"],
                self.edges["edge_xp_yp"],
                self.edges["edge_xp_zm"],
                self.edges["edge_xp_zp"],
                self.corners["corner_xp_ym_zm"],
                self.corners["corner_xp_yp_zm"],
                self.corners["corner_xp_ym_zp"],
                self.corners["corner_xp_yp_zp"],
            ),
        )
        all_face_yp = np.hstack(
            (
                self.faces["face_yp"],
                self.edges["edge_yp_zm"],
                self.edges["edge_yp_zp"],
                self.edges["edge_xm_yp"],
                self.edges["edge_xp_yp"],
                self.corners["corner_xm_yp_zm"],
                self.corners["corner_xp_yp_zm"],
                self.corners["corner_xm_yp_zp"],
                self.corners["corner_xp_yp_zp"],
            ),
        )
        all_face_zp = np.hstack(
            (
                self.faces["face_zp"],
                self.edges["edge_ym_zp"],
                self.edges["edge_yp_zp"],
                self.edges["edge_xm_zp"],
                self.edges["edge_xp_zp"],
                self.corners["corner_xm_ym_zp"],
                self.corners["corner_xp_ym_zp"],
                self.corners["corner_xm_yp_zp"],
                self.corners["corner_xp_yp_zp"],
            ),
        )

        kd_trees = [
            KDTree(crd[all_face_xp]),
            KDTree(crd[all_face_yp]),
            KDTree(crd[all_face_zp]),
        ]

        offsets = [
            np.array([rve.dim[0], 0.0, 0.0]),
            np.array([0.0, rve.dim[1], 0.0]),
            np.array([0.0, 0.0, rve.dim[2]]),
        ]

        faces_m = [self.faces["face_xm"], self.faces["face_ym"], self.faces["face_zm"]]
        all_faces_p = [all_face_xp, all_face_yp, all_face_zp]

        dist = []
        index = []

        for i, face in enumerate(faces_m):
            offset = offsets[i]
            crd_face = crd[face] + offset
            minimum_query_points = min(len(all_faces_p[i]), k_neighbours)

            if minimum_query_points < k_neighbours:
                warnings.warn(
                    (
                        "Number of query points is greater than the number "
                        "of points in the KDTree."
                    ),
                    stacklevel=2,
                )

            dist_temp, index_temp = kd_trees[i].query(crd_face, minimum_query_points)
            all_faces_p_i = all_faces_p[i]
            if k_neighbours == 1:
                dist_temp_list = list(dist_temp)
                index_temp_list = [all_faces_p_i[index_temp]]
            else:
                dist_temp_list = dist_temp.tolist()
                index_temp_list = all_faces_p_i[index_temp].tolist()

            # If pair nodes exist (opposite node exactly match)
            # return only the pair node (the closest neighbour)
            if k_neighbours > 1:
                for nb_pts_on_face in range(len(dist_temp)):
                    if dist_temp_list[nb_pts_on_face][0] < tol:
                        dist_temp_list[nb_pts_on_face] = dist_temp_list[nb_pts_on_face][
                            :1
                        ]
                        index_temp_list[nb_pts_on_face] = index_temp_list[
                            nb_pts_on_face
                        ][:1]

            dist.append(dist_temp_list)
            index.append(index_temp_list)

        return {
            "face_xp": (np.asarray(index[0]), np.asarray(dist[0])),
            "face_yp": (np.asarray(index[1]), np.asarray(dist[1])),
            "face_zp": (np.asarray(index[2]), np.asarray(dist[2])),
        }

    def _closest_points_on_edges(
<<<<<<< HEAD
        self: BoxMesh,
        rve: Rve | None = None,
        tol: float = 1.0e-8,
    ) -> dict[str, tuple[npt.NDArray[np.int_], npt.NDArray[np.float64]]]:
        """Find closest points on opposite edges to write interpolation relationship.

        if a displacement condition between pair nodes is
        defined on such opposite surfaces
=======
        self,
        rve: Rve | None = None,
        tol: float = 1.0e-8,
    ) -> dict[str, tuple[npt.NDArray[np.int_], npt.NDArray[np.float64]]]:
        """
        Find the closest points on opposite edges to write interpolation relationship
        if a displacement condition between pair nodes is defined on such opposite surfaces
>>>>>>> 71787ca8
        Note : the closest neighbours is set as 2 for edges

        :param rve : RVE of the mesh bounding box.
            if None, the rve is built from the mesh bounding box
        """
        if rve is None:
            rve = self.rve

        crd = self.nodes_coords

        all_edge_xp_ym = np.hstack(
            (
                self.edges["edge_xp_ym"],
                self.corners["corner_xp_ym_zm"],
                self.corners["corner_xp_ym_zp"],
            ),
        )
        all_edge_xp_yp = np.hstack(
            (
                self.edges["edge_xp_yp"],
                self.corners["corner_xp_yp_zm"],
                self.corners["corner_xp_yp_zp"],
            ),
        )
        all_edge_xm_yp = np.hstack(
            (
                self.edges["edge_xm_yp"],
                self.corners["corner_xm_yp_zm"],
                self.corners["corner_xm_yp_zp"],
            ),
        )

        all_edge_xp_zm = np.hstack(
            (
                self.edges["edge_xp_zm"],
                self.corners["corner_xp_ym_zm"],
                self.corners["corner_xp_yp_zm"],
            ),
        )
        all_edge_xp_zp = np.hstack(
            (
                self.edges["edge_xp_zp"],
                self.corners["corner_xp_ym_zp"],
                self.corners["corner_xp_yp_zp"],
            ),
        )
        all_edge_xm_zp = np.hstack(
            (
                self.edges["edge_xm_zp"],
                self.corners["corner_xm_ym_zp"],
                self.corners["corner_xm_yp_zp"],
            ),
        )

        all_edge_yp_zm = np.hstack(
            (
                self.edges["edge_yp_zm"],
                self.corners["corner_xm_yp_zm"],
                self.corners["corner_xp_yp_zm"],
            ),
        )
        all_edge_yp_zp = np.hstack(
            (
                self.edges["edge_yp_zp"],
                self.corners["corner_xm_yp_zp"],
                self.corners["corner_xp_yp_zp"],
            ),
        )
        all_edge_ym_zp = np.hstack(
            (
                self.edges["edge_ym_zp"],
                self.corners["corner_xm_ym_zp"],
                self.corners["corner_xp_ym_zp"],
            ),
        )

        kd_trees = [
            KDTree(crd[all_edge_xp_ym]),
            KDTree(crd[all_edge_xp_yp]),
            KDTree(crd[all_edge_xm_yp]),
            KDTree(crd[all_edge_xp_zm]),
            KDTree(crd[all_edge_xp_zp]),
            KDTree(crd[all_edge_xm_zp]),
            KDTree(crd[all_edge_yp_zm]),
            KDTree(crd[all_edge_yp_zp]),
            KDTree(crd[all_edge_ym_zp]),
        ]

        offsets = [
            np.array([rve.dim[0], 0.0, 0.0]),
            np.array([rve.dim[0], rve.dim[1], 0.0]),
            np.array([0.0, rve.dim[1], 0.0]),
            np.array([rve.dim[0], 0.0, 0.0]),
            np.array([rve.dim[0], 0.0, rve.dim[2]]),
            np.array([0.0, 0.0, rve.dim[2]]),
            np.array([0.0, rve.dim[1], 0.0]),
            np.array([0.0, rve.dim[1], rve.dim[2]]),
            np.array([0.0, 0.0, rve.dim[2]]),
        ]

        edges_m = [
            self.edges["edge_xm_ym"],
            self.edges["edge_xm_ym"],
            self.edges["edge_xm_ym"],
            self.edges["edge_xm_zm"],
            self.edges["edge_xm_zm"],
            self.edges["edge_xm_zm"],
            self.edges["edge_ym_zm"],
            self.edges["edge_ym_zm"],
            self.edges["edge_ym_zm"],
        ]

        all_edges_p = [
            all_edge_xp_ym,
            all_edge_xp_yp,
            all_edge_xm_yp,
            all_edge_xp_zm,
            all_edge_xp_zp,
            all_edge_xm_zp,
            all_edge_yp_zm,
            all_edge_yp_zp,
            all_edge_ym_zp,
        ]

        dist = []
        index = []

        for i, edge in enumerate(edges_m):
            offset = offsets[i]
            crd_edge = crd[edge] + offset

            dist_tmp, index_tmp = kd_trees[i].query(crd_edge, 2)

            dist_tmp_list = dist_tmp.tolist()
            index_tmp_list = all_edges_p[i][index_tmp].tolist()

            for nb_pts_on_edge in range(len(dist_tmp)):
                if dist_tmp_list[nb_pts_on_edge][0] < tol:
                    dist_tmp_list[nb_pts_on_edge] = dist_tmp_list[nb_pts_on_edge][:1]
                    index_tmp_list[nb_pts_on_edge] = index_tmp_list[nb_pts_on_edge][:1]

            dist.append(dist_tmp_list)
            index.append(index_tmp_list)

        return {
            "edge_xpym": (index[0], dist[0]),
            "edge_xpyp": (index[1], dist[1]),
            "edge_xmyp": (index[2], dist[2]),
            "edge_xpzm": (index[3], dist[3]),
            "edge_xpzp": (index[4], dist[4]),
            "edge_xmzp": (index[5], dist[5]),
            "edge_ypzm": (index[6], dist[6]),
            "edge_ypzp": (index[7], dist[7]),
            "edge_ymzp": (index[8], dist[8]),
        }

    def closest_points_on_boundaries(
        self: BoxMesh,
        k_neighbours: int = 3,
        rve: Rve | None = None,
        tol: float = 1.0e-8,
    ) -> dict[str, tuple[npt.NDArray[np.int_], npt.NDArray[np.float64]]]:
<<<<<<< HEAD
        """Find closest points on faces and edges to write interpolation relationship.

=======
        """
        Find the closest points on faces and edges to write interpolation relationship
>>>>>>> 71787ca8
        if a displacement condition between pair nodes is defined

        :param k_neighbours : number of closest points
        :param rve : RVE of the mesh bounding box.
            If None, the rve is built from the mesh bounding box
        :param tol: tolerance
        """
        if rve is None:
            rve = self.rve

        dict_faces = self._closest_points_on_faces(k_neighbours, rve, tol)
        dict_edges = self._closest_points_on_edges(rve, tol)

        return {**dict_faces, **dict_edges}

    def boundary_elements(
<<<<<<< HEAD
        self: BoxMesh,
        rve: Rve | None = None,
        tol: float = 1.0e-4,
    ) -> tuple[pv.PolyData, npt.NDArray[np.int_]]:
        """Find boundary elements of mesh with given tolerance.
=======
        self,
        rve: Rve | None = None,
        tol: float = 1.0e-4,
    ) -> tuple[pv.PolyData, npt.NDArray[np.int_]]:
        """
        Finds boundary elements of mesh with given tolerance
>>>>>>> 71787ca8

        :param rve : RVE of the mesh bounding box.
            If None, the rve is built from the mesh bounding box
        :param tol: tolerance
        """
        if rve is None:
            rve = self.rve

        normals = [
            np.array([-1.0, 0.0, 0.0]),
            np.array([1.0, 0.0, 0.0]),
            np.array([0.0, -1.0, 0.0]),
            np.array([0.0, 1.0, 0.0]),
            np.array([0.0, 0.0, -1.0]),
            np.array([0.0, 0.0, 1.0]),
        ]
        origins_p = [
            np.array([rve.x_min, rve.center[1], rve.center[2]]),
            np.array([rve.x_max, rve.center[1], rve.center[2]]),
            np.array([rve.center[0], rve.y_min, rve.center[2]]),
            np.array([rve.center[0], rve.y_max, rve.center[2]]),
            np.array([rve.center[0], rve.center[1], rve.z_min]),
            np.array([rve.center[0], rve.center[1], rve.z_max]),
        ]
        size_planes = [
            2.0 * np.max([rve.dim[1], rve.dim[2]]),
            2.0 * np.max([rve.dim[1], rve.dim[2]]),
            2.0 * np.max([rve.dim[0], rve.dim[2]]),
            2.0 * np.max([rve.dim[0], rve.dim[2]]),
            2.0 * np.max([rve.dim[0], rve.dim[1]]),
            2.0 * np.max([rve.dim[0], rve.dim[1]]),
        ]

        surface = self.surface
        surface["CellIDs"] = np.arange(surface.n_cells)

        boundary_elements = pv.PolyData()

        for normal, origin_p, size_plane in zip(normals, origins_p, size_planes):
            plane = pv.Plane(
                center=origin_p,
                direction=normal,
                i_size=size_plane,
                j_size=size_plane,
            )
            surface.compute_implicit_distance(plane, inplace=True)
            surface_p = surface.threshold(
                [-tol, tol],
                all_scalars=True,
                scalars="implicit_distance",
            ).extract_surface()
            boundary_elements = boundary_elements.append_polydata(surface_p)

        return boundary_elements, boundary_elements["CellIDs"]

    def closest_cells_on_boundaries(
<<<<<<< HEAD
        self: BoxMesh,
        rve: Rve | None = None,
        tol: float = 1.0e-8,
    ) -> dict[str, ClosestCellsOnBoundaries]:
        """Find the cells containing a point using a ray tracing normal to its face.
=======
        self,
        rve: Rve | None = None,
        tol: float = 1.0e-8,
    ) -> dict[str, ClosestCellsOnBoundaries]:
        """
        Find the cells to which a given point belongs to by using a ray tracing normal to the face on which it belongs
        :param rve : RVE of the mesh bounding box. if None, the rve is built from the mesh bounding box
        :param tol : tolerance to evaluate the threshold between the cells and the boundary RVE of the mesh bounding box
        """
>>>>>>> 71787ca8

        :param rve : RVE of the mesh bounding box.
            If None, the rve is built from the mesh bounding box
        :param tol : tolerance to evaluate the threshold between the cells and
            the boundary RVE of the mesh bounding box
        """
        if rve is None:
            rve = self.rve

        crd = self.nodes_coords

        normals = [
            np.array([1.0, 0.0, 0.0]),
            np.array([0.0, 1.0, 0.0]),
            np.array([0.0, 0.0, 1.0]),
        ]
        origins_p = [
            np.array([rve.x_max, rve.center[1], rve.center[2]]),
            np.array([rve.center[0], rve.y_max, rve.center[2]]),
            np.array([rve.center[0], rve.center[1], rve.z_max]),
        ]
        size_planes = [2.0 * rve.dx, 2.0 * rve.dy, 2.0 * rve.dz]

        faces_m = [
            crd[self.faces["face_xm"]],
            crd[self.faces["face_ym"]],
            crd[self.faces["face_zm"]],
        ]
        surface = self.surface
        surface["CellIDs"] = np.arange(surface.n_cells)

        list_cells_for_each_face = []
        list_ray_trace = []

        for i, face in enumerate(faces_m):
            plane = pv.Plane(
                center=origins_p[i],
                direction=normals[i],
                i_size=size_planes[i],
                j_size=size_planes[i],
            )
            surface.compute_implicit_distance(plane, inplace=True)

            surface_p = surface.threshold(
                [-tol, tol],
                all_scalars=True,
                scalars="implicit_distance",
            )
            list_cells_for_each_face.append(surface_p["CellIDs"])

            directions = np.tile(normals[i], (np.shape(face)[0], 1))

            if USE_MULTI_RAY:
                raytraceresult = surface_p.multi_ray_trace(
                    origins=face,
                    directions=directions,
                )
            else:
                intersection_points = []
                intersection_rays = []
                intersection_cells = []
                for j, face_m_i in enumerate(face):
                    end_point = face_m_i + size_planes[i] * directions[j]
                    intersection_point, intersection_cell = surface_p.ray_trace(
                        origin=face_m_i,
                        end_point=end_point,
                    )
                    intersection_ray = np.full_like(intersection_cell, j)
                    intersection_points.extend(intersection_point.tolist())
                    intersection_rays.extend(intersection_ray.tolist())
                    intersection_cells.extend(intersection_cell.tolist())
                raytraceresult = (
                    np.asarray(intersection_points),
                    np.asarray(intersection_rays),
                    np.asarray(intersection_cells),
                )

            list_ray_trace.append(raytraceresult)

        return {
            "face_Xp": ClosestCellsOnBoundaries(
                list_cells_for_each_face[0],
                list_ray_trace[0][0],
                list_cells_for_each_face[0][list_ray_trace[0][2]],
            ),
            "face_Yp": ClosestCellsOnBoundaries(
                list_cells_for_each_face[1],
                list_ray_trace[1][0],
                list_cells_for_each_face[1][list_ray_trace[1][2]],
            ),
            "face_Zp": ClosestCellsOnBoundaries(
                list_cells_for_each_face[2],
                list_ray_trace[2][0],
                list_cells_for_each_face[2][list_ray_trace[2][2]],
            ),
        }<|MERGE_RESOLUTION|>--- conflicted
+++ resolved
@@ -1,6 +1,4 @@
 """Cubic mesh for FE."""
-
-from __future__ import annotations
 
 from __future__ import annotations
 
@@ -15,6 +13,7 @@
 from .rve import Rve
 from .single_mesh import SingleMesh, check_if_only_linear_tetrahedral
 
+# ruff: noqa: ERA001
 # We could in future versions make benefit of the embree library
 # with multi ray tracing embedded in PyVista.
 # However, a very old version of embree (2) is nowadays bound in python
@@ -53,11 +52,7 @@
     """
 
     def __init__(
-<<<<<<< HEAD
         self: BoxMesh,
-=======
-        self,
->>>>>>> 71787ca8
         nodes_coords: npt.NDArray[np.float64],
         elements: dict[pv.CellType, npt.NDArray[np.int_]],
         nodes_indices: npt.NDArray[np.int_] | None = None,
@@ -74,16 +69,10 @@
         self._construct()
 
     @staticmethod
-<<<<<<< HEAD
     def from_pyvista(pvmesh: pv.PolyData | pv.UnstructuredGrid) -> BoxMesh:
         """Build a BoxMesh from a pyvista UnstructuredGrid or PolyData mesh.
 
         If pvmesh is a PolyData object, it is cast into an Unstructured Grid).
-=======
-    def from_pyvista(pvmesh: pv.PolyData | pv.UnstructuredGrid):
-        """Build a BoxMesh from a pyvista UnstructuredGrid or PolyData mesh (in this last case,
-        the PolyData object is cast into an Unstructured Grid).
->>>>>>> 71787ca8
         Node and element data are not copied (by default a shallow copy is operated)
         Mesh with multiple element type are not handled.
         Note that for now singleMesh works only considering tetrahedral elements
@@ -103,7 +92,7 @@
         elements = {pv.CellType.TETRA: pvmesh.cells_dict[pv.CellType.TETRA]}
         return BoxMesh(pvmesh.points, elements)
 
-    def _construct(self: BoxMesh, tol: float = 1.0e-8) -> None:
+    def _construct(self: BoxMesh, tol: float = 1.0e-8) -> None:  # noqa: PLR0915 TODO(kmarchais): refactor
         """Construct a box Mesh.
 
         With list of points in faces (excluding edges),
@@ -361,7 +350,6 @@
         rve: Rve | None = None,
         tol: float = 1.0e-8,
     ) -> dict[str, tuple[npt.NDArray[np.int_], npt.NDArray[np.float64]]]:
-<<<<<<< HEAD
         """Find closest points on opposite faces to write interpolation relationship.
 
         If a displacement condition between pair nodes is defined on such opposite
@@ -380,23 +368,6 @@
             'face_xp': (index[0], dist[0]),
             'face_xp': (index[1], dist[1]),
             'face_xp': (index[2], dist[2])
-=======
-        """
-        Find the closest points on opposite face to write interpolation relationship
-        if a displacement condition between pair nodes is defined on such opposite surfaces
-        It takes the set of points on faces 'face_Xm', 'face_Ym', 'face_Zm' (excluding edges and corners)
-        and returns for each opposite face the closest points (index of the points, distance) of the
-        projected point on the corresponding opposite face
-
-        :param k_neighbours : number of closest points
-        :param rve : RVE of the mesh bounding box. if None, the rve is built from the mesh bounding box
-        :param tol: tolerance
-
-        :return dict: a dictionary with (np.array) of indices and a np.array of distances for each neighbor:
-            'face_xp' : (index[0], dist[0]),
-            'face_xp' : (index[1], dist[1]),
-            'face_xp' : (index[2], dist[2])
->>>>>>> 71787ca8
         """
         if rve is None:
             rve = self.rve
@@ -506,7 +477,6 @@
         }
 
     def _closest_points_on_edges(
-<<<<<<< HEAD
         self: BoxMesh,
         rve: Rve | None = None,
         tol: float = 1.0e-8,
@@ -515,15 +485,6 @@
 
         if a displacement condition between pair nodes is
         defined on such opposite surfaces
-=======
-        self,
-        rve: Rve | None = None,
-        tol: float = 1.0e-8,
-    ) -> dict[str, tuple[npt.NDArray[np.int_], npt.NDArray[np.float64]]]:
-        """
-        Find the closest points on opposite edges to write interpolation relationship
-        if a displacement condition between pair nodes is defined on such opposite surfaces
->>>>>>> 71787ca8
         Note : the closest neighbours is set as 2 for edges
 
         :param rve : RVE of the mesh bounding box.
@@ -686,13 +647,8 @@
         rve: Rve | None = None,
         tol: float = 1.0e-8,
     ) -> dict[str, tuple[npt.NDArray[np.int_], npt.NDArray[np.float64]]]:
-<<<<<<< HEAD
         """Find closest points on faces and edges to write interpolation relationship.
 
-=======
-        """
-        Find the closest points on faces and edges to write interpolation relationship
->>>>>>> 71787ca8
         if a displacement condition between pair nodes is defined
 
         :param k_neighbours : number of closest points
@@ -709,20 +665,11 @@
         return {**dict_faces, **dict_edges}
 
     def boundary_elements(
-<<<<<<< HEAD
         self: BoxMesh,
         rve: Rve | None = None,
         tol: float = 1.0e-4,
     ) -> tuple[pv.PolyData, npt.NDArray[np.int_]]:
         """Find boundary elements of mesh with given tolerance.
-=======
-        self,
-        rve: Rve | None = None,
-        tol: float = 1.0e-4,
-    ) -> tuple[pv.PolyData, npt.NDArray[np.int_]]:
-        """
-        Finds boundary elements of mesh with given tolerance
->>>>>>> 71787ca8
 
         :param rve : RVE of the mesh bounding box.
             If None, the rve is built from the mesh bounding box
@@ -779,23 +726,11 @@
         return boundary_elements, boundary_elements["CellIDs"]
 
     def closest_cells_on_boundaries(
-<<<<<<< HEAD
         self: BoxMesh,
         rve: Rve | None = None,
         tol: float = 1.0e-8,
     ) -> dict[str, ClosestCellsOnBoundaries]:
         """Find the cells containing a point using a ray tracing normal to its face.
-=======
-        self,
-        rve: Rve | None = None,
-        tol: float = 1.0e-8,
-    ) -> dict[str, ClosestCellsOnBoundaries]:
-        """
-        Find the cells to which a given point belongs to by using a ray tracing normal to the face on which it belongs
-        :param rve : RVE of the mesh bounding box. if None, the rve is built from the mesh bounding box
-        :param tol : tolerance to evaluate the threshold between the cells and the boundary RVE of the mesh bounding box
-        """
->>>>>>> 71787ca8
 
         :param rve : RVE of the mesh bounding box.
             If None, the rve is built from the mesh bounding box
