"""Cubic mesh for FE."""

from __future__ import annotations

import warnings

import numpy as np
import numpy.typing as npt
import pyvista as pv


class NotOnlyLinearTetrahedraError(Exception):
    """Raised when 3d elements other than linear tetrahedra are found in a mesh."""


class SingleMesh:
    """SingleMesh class to manage list of Nodes and Elements inside a Phase.

    :param nodes_coords: list of nodes (np.ndarray)
    :param elements : dictionary of elements (key: int, values : np.ndarray).
        The key is the element type
    :param nodes_indices : index of node list
        (if different from the natural index of nodes array)
    """

    def __init__(
<<<<<<< HEAD
        self,
        nodes_coords: npt.NDArray[np.float64],
        elements: Dict[pv.CellType, npt.NDArray[np.int_]],
        nodes_indices: Optional[npt.NDArray[np.int_]] = None,
=======
        self: SingleMesh,
        nodes_coords: npt.NDArray[np.float64],
        elements: dict[pv.CellType, npt.NDArray[np.int_]],
        nodes_indices: npt.NDArray[np.int_] | None = None,
>>>>>>> e042ecd7
    ) -> None:
        """Initialize the SingleMesh object with nodes and elements."""
        self.nodes_coords = nodes_coords
        self.elements = elements  # element dictionary
        self._pvmesh: pv.UnstructuredGrid | None = None
        self.nodes_indices = nodes_indices  # indices of nodes
        self._surface: pv.PolyData | None = None

    def _to_cells_and_celltype(
        self: SingleMesh,
    ) -> tuple[npt.NDArray[np.int_], npt.NDArray[np.int_]]:
        """Return a numpy array, with the indices of the cells.

        The “padding” indicating the number of points per cell is introduced
        exactly as a pyvista UnstructuredGrid.cells property

        :return cells and cells_type:
            A tuple of flattened arrays that contains all cells and cells_type

        Note that if only tetrahedral elements are handled py SingleMesh, this function
        is able to handle multiple cells for future updates
        """
        cells = np.empty((0,), dtype=int)
        cells_type = np.empty((0,), dtype=int)

        for key in self.elements:
            padding = self.elements[key].shape[1]
            cells_temp = np.empty((self.elements[key].shape[0], padding + 1), dtype=int)
            cells_temp[:, 0] = padding
            cells_temp[:, 1:] = self.elements[key][:, :padding]
            cells_type_temp = np.full((self.elements[key].shape[0]), key)
            cells = np.append(cells, cells_temp)
            cells_type = np.append(cells_type, cells_type_temp)

        return (cells.ravel(), cells_type.ravel())

    def to_pyvista(self: SingleMesh) -> pv.UnstructuredGrid:
        """Build a pyvista UnstructuredGrid.

        Node and element data are not copied (by default a shallow copy is operated)
        Note that for now singleMesh works only considering tetrahedral elements

        :return pvmesh :
            A pyvista.UnstructuredGrid object that contains the (points) nodes,
            cells and celltypes from the SingleMesh object
        """
        cells, celltypes = self._to_cells_and_celltype()

        return pv.UnstructuredGrid(cells, celltypes, self.nodes_coords)

    @staticmethod
    def from_pyvista(pvmesh: pv.UnstructuredGrid | pv.PolyData) -> SingleMesh:
        """Build a SingleMesh from a pyvista UnstructuredGrid or PolyData mesh.

        In the case of a PolyData object, it is cast into an Unstructured Grid).
        Node and element data are not copied (by default a shallow copy is operated)
        Mesh with multiple element types are not handled.
        Note that for now SingleMesh works only considering tetrahedral elements

        :param pvmesh: the mesh as a pyvista UnstructuredGrid object

        :return : A SingleMesh Object from the tetrahedral elements of
            the pyvista Unstructured Grid
        """
        if isinstance(pvmesh, pv.PolyData):
            pvmesh = pvmesh.cast_to_unstructured_grid()

        # extract only the tetrahedral elements
        # raises an Exception if 3d elements other than
        # linear tetrahedra are found in the mesh
        check_if_only_linear_tetrahedral(pvmesh)
        elements = {pv.CellType.TETRA: pvmesh.cells_dict[pv.CellType.TETRA]}
        return SingleMesh(pvmesh.points, elements)

    @staticmethod
    def read(filename: str) -> SingleMesh:
        """Build a SingleMesh from a pyvista mesh file.

        This function uses the pyvista load method.
        The file type is inferred from the file name.

        :param filename : the name of the file that contains the pyvista mesh

        :return : a SingleMesh object
        """
        return SingleMesh.from_pyvista(pv.read(filename))

    @property
    def pvmesh(self: SingleMesh) -> pv.UnstructuredGrid:
        """Return the pyvista mesh (UnstructuredGrid) of the considered SingleMesh."""
        if not isinstance(self._pvmesh, pv.UnstructuredGrid):
            self._pvmesh = self.to_pyvista()

        return self._pvmesh

    @property
    def surface(self: SingleMesh) -> pv.PolyData:
        """Return the surface mesh of the considered mesh.

        If it does not exist, the surface mesh is generated using the extract_surface()
        method from pyvista : https://docs.pyvista.org/version/stable/api/core/_autosummary/pyvista.DataSetFilters.extract_surface.html#pyvista.DataSetFilters.extract_surface
        """
        if not isinstance(self._surface, pv.PolyData):
            self._surface = self._extract_surface()

        return self._surface

    def _extract_surface(
        self: SingleMesh,
    ) -> pv.PolyData:
        """Extract the surface mesh of a pv.UnstructuredGrid.

        Stored in self.mesh using the pyvista extract_surface filter
        If the mesh as a pyvista Unstructured Grid does not exist, the to_pyvista()
        method is utilized to generate it

        :return pv.PolyData: surface mesh
        """
        if not isinstance(self._pvmesh, pv.UnstructuredGrid):
            self._pvmesh = self.to_pyvista()

        return self._pvmesh.extract_surface()


def check_if_only_linear_tetrahedral(pvmesh: pv.UnstructuredGrid) -> None:
    """Check if only linear tetrahedral elements in the mesh.

    Check if only tetra elements with 10 nodes are present in the
    pyvista UnstructuredGrid object.
    Warnings are prompted if 1D or 2D elements are present since they are not considered
    An error is raised if the mesh contains other than linear_tetrahedral 3D elements

    :param pvmesh: The pyvista UnstructuredGrid object
    """
    set_elm1d_type = {pv.CellType.LINE, pv.CellType.QUADRATIC_EDGE}
    set_elm2d_type = {
        pv.CellType.TRIANGLE,
        pv.CellType.QUAD,
        pv.CellType.QUADRATIC_TRIANGLE,
        pv.CellType.QUADRATIC_QUAD,
    }
    set_elm3d_type_other_than_linear_tetra = {
        pv.CellType.HEXAHEDRON,
        pv.CellType.WEDGE,
        pv.CellType.PYRAMID,
        pv.CellType.QUADRATIC_TETRA,
        pv.CellType.QUADRATIC_HEXAHEDRON,
    }

    set_cells_in_pvmesh = set(pvmesh.cells_dict)

    if set_cells_in_pvmesh.intersection(set_elm1d_type):
        warnings.warn(
            (
                "1D elements are present in the PyVista UnstructuredGrid. "
                "They will be ignored."
            ),
            stacklevel=2,
        )
    if set_cells_in_pvmesh.intersection(set_elm2d_type):
        warnings.warn(
            (
                "2D elements are present in the PyVista UnstructuredGrid. "
                "They will be ignored. "
                "\nSurface elements shall be extracted automatically from the 3d mesh."
            ),
            stacklevel=2,
        )

    if set_cells_in_pvmesh.intersection(set_elm3d_type_other_than_linear_tetra):
        err_msg = (
            "Mesh contains elements other than linear tetrahedra."
            "Use triangulate() to ensure that only linear tetrahedra are used."
        )
        raise NotOnlyLinearTetrahedraError(err_msg)<|MERGE_RESOLUTION|>--- conflicted
+++ resolved
@@ -24,17 +24,10 @@
     """
 
     def __init__(
-<<<<<<< HEAD
-        self,
-        nodes_coords: npt.NDArray[np.float64],
-        elements: Dict[pv.CellType, npt.NDArray[np.int_]],
-        nodes_indices: Optional[npt.NDArray[np.int_]] = None,
-=======
         self: SingleMesh,
         nodes_coords: npt.NDArray[np.float64],
         elements: dict[pv.CellType, npt.NDArray[np.int_]],
         nodes_indices: npt.NDArray[np.int_] | None = None,
->>>>>>> e042ecd7
     ) -> None:
         """Initialize the SingleMesh object with nodes and elements."""
         self.nodes_coords = nodes_coords
