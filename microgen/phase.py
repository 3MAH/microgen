"""
Phase class to manage list of solids belonging to the same phase
"""
from __future__ import annotations
<<<<<<< HEAD

from typing import List, Optional, Sequence, Tuple
=======
from typing import Sequence, Optional, List, Tuple
>>>>>>> 7697630f

import cadquery as cq
import numpy as np
from OCP.BRepGProp import BRepGProp
from OCP.GProp import GProp_GProps

from .rve import Rve


class Phase:
    """
    Phase class to manage list of solids belonging to the same phase
    properties: centerOfMass, inertiaMatrix, shape, solids

    :param shape: Shape object
    :param solids: list of cq.Solid or list of list
    :param center: center
    :param orientation: orientation
    """

    numInstances = 0

    def __init__(
        self,
        shape: Optional[cq.Shape] = None,
        solids: Optional[List[cq.Solid]] = None,
        center: Optional[Tuple[float, float, float]] = None,
        orientation: Optional[Tuple[float, float, float]] = None,
    ) -> None:
        self._shape = shape
        self._solids: List[cq.Solid] = solids if solids is not None else []
        self.center = center
        self.orientation = orientation

        if shape is None and solids == []:
            print("Empty phase")

        self.name = "Phase_" + str(self.numInstances)

        self._centerOfMass = None
        self._inertiaMatrix = None

        Phase.numInstances += 1

    def getCenterOfMass(self, compute: bool = True) -> np.ndarray:
        """
        Returns the center of 'mass' of an object.
        :param compute: if False and centerOfMass already exists, does not compute it (use carefully)
        """
        if isinstance(self._centerOfMass, np.ndarray) and not compute:
            return self._centerOfMass
        else:
            self._computeCenterOfMass()
            return self._centerOfMass

    centerOfMass = property(getCenterOfMass)

    def _computeCenterOfMass(self) -> None:
        """
        Calculates the center of 'mass' of an object.
        """
        Properties = GProp_GProps()
        BRepGProp.VolumeProperties_s(self._shape.wrapped, Properties)

        com = Properties.CentreOfMass()
        self._centerOfMass = np.array([com.X(), com.Y(), com.Z()])

    def getInertiaMatrix(self, compute: bool = True) -> np.ndarray:
        """
        Calculates the inertia Matrix of an object.
        :param compute: if False and inertiaMatrix already exists, does not compute it (use carefully)
        """
        if isinstance(self._inertiaMatrix, np.ndarray) and not compute:
            return self._inertiaMatrix
        else:
            self._computeInertiaMatrix()
            return self._inertiaMatrix

    inertiaMatrix = property(getInertiaMatrix)

    def _computeInertiaMatrix(self) -> None:
        """
        Calculates the inertia Matrix of an object.
        """
        Properties = GProp_GProps()
        BRepGProp.VolumeProperties_s(self._shape.wrapped, Properties)

        inm = Properties.MatrixOfInertia()
        self._inertiaMatrix = np.array(
            [
                [inm.Value(1, 1), inm.Value(1, 2), inm.Value(1, 3)],
                [inm.Value(2, 1), inm.Value(2, 2), inm.Value(2, 3)],
                [inm.Value(3, 1), inm.Value(3, 2), inm.Value(3, 3)],
            ]
        )

    @property
    def shape(self) -> Optional[cq.Shape]:
        if self._shape is not None:
            return self._shape
        elif len(self._solids) > 0:
            # there may be a faster way
            compound = cq.Compound.makeCompound(self._solids)
            self._shape = cq.Shape(compound.wrapped)
            return self._shape
        else:
            print("No shape or solids")
            return None

    @property
    def solids(self) -> List[cq.Solid]:
        if len(self._solids) > 0:
            return self._solids
        elif self._shape is not None:
            self._solids = self._shape.Solids()
            return self._solids
        else:
            print("No solids or shape")
            return []

    def translate(self, vec: Sequence[float]) -> None:
        self._shape.move(cq.Location(cq.Vector(*vec)))
        self._computeCenterOfMass()

    @staticmethod
    def rescaleShape(
        shape: cq.Shape, scale: float | Tuple[float, float, float]
    ) -> cq.Shape:
        """
        Rescale given object according to scale parameters [dim_x, dim_y, dim_z]

        :param shape: Shape
        :param scale: float or list of scale factor in each direction

        :return shape: rescaled Shape
        """
        if isinstance(scale, float):
            scale = (scale, scale, scale)

        center = shape.Center()

        # move the shape at (0, 0, 0) to rescale it
        shape.move(cq.Location(cq.Vector(-center.x, -center.y, -center.z)))

        # then move it back to its center with transform Matrix
        transform_mat = cq.Matrix(
            [
                [scale[0], 0, 0, center.x],
                [0, scale[1], 0, center.y],
                [0, 0, scale[2], center.z],
            ]
        )
        shape = shape.transformGeometry(transform_mat)

        return shape

    def rescale(self, scale: float | Tuple[float, float, float]) -> None:
        """
        Rescale phase according to scale parameters [dim_x, dim_y, dim_z]

        :param scale: float or list of scale factor in each direction
        """
        self._shape = self.rescaleShape(self._shape, scale)

    @staticmethod
    def repeatShape(
        unit_geom: cq.Shape, rve: Rve, grid: Tuple[int, int, int]
    ) -> cq.Shape:
        """
        Repeats unit geometry in each direction according to the given grid

        :param unit_geom: Shape to repeat
        :param rve: RVE of the geometry to repeat
        :param grid: list of number of geometry repetitions in each direction

        :return: cq shape of the repeated geometry
        """

        center = unit_geom.Center()

        xyz_repeat = cq.Assembly()
        for i_x in range(grid[0]):
            for i_y in range(grid[1]):
                for i_z in range(grid[2]):
                    xyz_repeat.add(
                        unit_geom,
                        loc=cq.Location(
                            cq.Vector(
                                center.x - rve.dim_x * (0.5 * grid[0] - 0.5 - i_x),
                                center.y - rve.dim_y * (0.5 * grid[1] - 0.5 - i_y),
                                center.z - rve.dim_z * (0.5 * grid[2] - 0.5 - i_z),
                            )
                        ),
                    )
        compound = xyz_repeat.toCompound()
        shape = cq.Shape(compound.wrapped)
        return shape

    def repeat(self, rve: Rve, grid: Tuple[int, int, int]) -> None:
        """
        Repeats phase in each direction according to the given grid

        :param rve: RVE of the phase to repeat
        :param grid: list of number of phase repetitions in each direction
        """
        self._shape = self.repeatShape(self.shape, rve, grid)

    def buildSolids(self, rve: Rve, grid: List[int]) -> List[cq.Solid]:
        """
        Build solids from phase according to the rve divided by the given grid

        :param rve: RVE divided by the given grid
        :param grid: number of divisions in each direction [x, y, z]

        :return: list of solids
        """
        solidList: List[cq.Solid] = []

        for solid in self.solids:
            wk_plane = cq.Workplane().add(solid)
            xgrid = np.linspace(rve.x_min, rve.x_max, num=grid[0])
            ygrid = np.linspace(rve.y_min, rve.y_max, num=grid[1])
            zgrid = np.linspace(rve.z_min, rve.z_max, num=grid[2])
            np.delete(xgrid, 0)
            np.delete(ygrid, 0)
            np.delete(zgrid, 0)
            for i in xgrid:
                Plane_x = cq.Face.makePlane(basePnt=(i, 0, 0), dir=(1, 0, 0))
                wk_plane = wk_plane.split(cq.Workplane().add(Plane_x))
            for j in ygrid:
                Plane_y = cq.Face.makePlane(basePnt=(0, j, 0), dir=(0, 1, 0))
                wk_plane = wk_plane.split(cq.Workplane().add(Plane_y))
            for k in zgrid:
                Plane_z = cq.Face.makePlane(basePnt=(0, 0, k), dir=(0, 0, 1))
                wk_plane = wk_plane.split(cq.Workplane().add(Plane_z))

            for subsolid in wk_plane.val().Solids():
                solidList.append(subsolid)
        return solidList

    def rasterize(
        self, rve: Rve, grid: List[int], phasePerRaster: bool = True
<<<<<<< HEAD
    ) -> Optional[List[Phase]]:
=======
    ) -> Optional[List["Phase"]]:
>>>>>>> 7697630f
        """
        Rasters solids from phase according to the rve divided by the given grid

        :param rve: RVE divided by the given grid
        :param grid: number of divisions in each direction [x, y, z]
        :param phasePerRaster: if True, returns list of phases

        :return: list of Phases if required
        """
        solidList: List[cq.Solid] = self.buildSolids(rve, grid)

        if phasePerRaster:
            return self.generatePhasePerRaster(solidList, rve, grid)
        self._solids = solidList
        compound = cq.Compound.makeCompound(self._solids)
        self._shape = cq.Shape(compound.wrapped)
        return None

    @classmethod
    def generatePhasePerRaster(
        cls, solidList: List[cq.Solid], rve: Rve, grid: List[int]
<<<<<<< HEAD
    ) -> List[Phase]:
=======
    ) -> List["Phase"]:
>>>>>>> 7697630f
        """
        Rasters solids from phase according to the rve divided by the given grid

        :param solidList: list of solids
        :param grid: number of divisions in each direction [x, y, z]
        :param rve: RVE divided by the given grid

        :return: list of Phases
        """
        solids_phases: List[List[cq.Solid]] = [
            [] for _ in range(grid[0] * grid[1] * grid[2])
        ]
        for solid in solidList:
            center = solid.Center()
            i = int(round((center.x - rve.x_min) / (rve.dx / grid[0])))
            j = int(round((center.y - rve.y_min) / (rve.dy / grid[1])))
            k = int(round((center.z - rve.z_min) / (rve.dz / grid[2])))
            ind = i + grid[0] * j + grid[0] * grid[1] * k
            solids_phases[ind].append(solid)
        return [cls(solids=solids) for solids in solids_phases if len(solids) > 0]<|MERGE_RESOLUTION|>--- conflicted
+++ resolved
@@ -1,13 +1,11 @@
 """
 Phase class to manage list of solids belonging to the same phase
 """
+
 from __future__ import annotations
-<<<<<<< HEAD
 
 from typing import List, Optional, Sequence, Tuple
-=======
-from typing import Sequence, Optional, List, Tuple
->>>>>>> 7697630f
+from typing import List, Optional, Sequence, Tuple
 
 import cadquery as cq
 import numpy as np
@@ -250,11 +248,7 @@
 
     def rasterize(
         self, rve: Rve, grid: List[int], phasePerRaster: bool = True
-<<<<<<< HEAD
-    ) -> Optional[List[Phase]]:
-=======
     ) -> Optional[List["Phase"]]:
->>>>>>> 7697630f
         """
         Rasters solids from phase according to the rve divided by the given grid
 
@@ -276,11 +270,7 @@
     @classmethod
     def generatePhasePerRaster(
         cls, solidList: List[cq.Solid], rve: Rve, grid: List[int]
-<<<<<<< HEAD
-    ) -> List[Phase]:
-=======
     ) -> List["Phase"]:
->>>>>>> 7697630f
         """
         Rasters solids from phase according to the rve divided by the given grid
 
