--- conflicted
+++ resolved
@@ -113,15 +113,7 @@
 
     :param cqShapeList: list of shapes to fuse
     :param retain_edges: retain intersecting edges
-
-<<<<<<< HEAD
     :return fused object
-=======
-    Returns
-    -------
-    cq.Shape : fused object
-    occ_solids_list : list of list of solids
->>>>>>> bf36e9ea
     """
 
     occ_Solids = cqShapeList[0].wrapped
@@ -318,7 +310,7 @@
         return Phase(solids=solidList)
 
 
-def repeatGeometry(unit_geom: cq.Shape, rve: Rve, grid: tuple[int, int, int]) -> cq.Shape:
+def repeatShape(unit_geom: cq.Shape, rve: Rve, grid: tuple[int, int, int]) -> cq.Shape:
     """
     Repeats unit geometry in each direction according to the given grid
 
@@ -344,33 +336,5 @@
                     ),
                 )
     compound = xyz_repeat.toCompound()
-<<<<<<< HEAD
     shape = cq.Shape(compound.wrapped)
-    return shape
-=======
-    return Phase(shape=cq.Shape(compound.wrapped))
-    
-def repeatShape(unit_geom: cq.Shape, rve: Rve, grid: tuple[int, int, int]) -> Phase:
-    """
-    Repeats unit geometry in each direction according to the given grid
-
-    :param unit_geom: Geometry to repeat
-    :param rve: RVE of the geometry to repeat
-    :param grid: list of number of geometry repetitions in each direction
-
-    :return CQ_Compound: cq compound of the repeated geometry
-    """
-
-    xyz_repeat = cq.Assembly()
-    for i_x in range(grid[0]):
-        for i_y in range(grid[1]):
-            for i_z in range(grid[2]):
-                xyz_repeat.add(
-                    unit_geom,
-                    loc=cq.Location(
-                        cq.Vector(i_x * rve.dim_x, i_y * rve.dim_y, i_z * rve.dim_z)
-                    ),
-                )
-    compound = xyz_repeat.toCompound()
-    return cq.Shape(compound.wrapped)
->>>>>>> bf36e9ea
+    return shape